[project]
name = "opendbc"
version = "0.2.1"
description = "CAN bus databases and tools"
license = { file = "LICENSE" }
authors = [{ name = "Vehicle Researcher", email = "user@comma.ai" }]
readme = "README.md"
requires-python = ">=3.9,<3.13"  # pycapnp doesn't work with 3.13

urls = { "homepage" = "https://github.com/commaai/opendbc" }

# setuptools includes distutils which is needed by Cython and pre-commit.
# distutils was removed in python3.12 from the standard library.
dependencies = [
  "scons",
  "numpy",
  "Cython",
  "crcmod",
  "tqdm",
  "pycapnp",
<<<<<<< HEAD
  "pandacan@git+https://github.com/sunnypilot/panda.git@master-new",
=======
>>>>>>> 130bf318
  "setuptools",
  "pycryptodome",
]

[project.optional-dependencies]
testing = [
  "ruff",
  "pytest",
  "pytest-mock",
  "pytest-xdist",
  "pytest-subtests",
  "hypothesis==6.47.*",
  "parameterized>=0.8,<0.9",
  "pre-commit",
]
docs = [
  "Jinja2",
  "natsort",
]
examples = [
  "inputs",
  "matplotlib",
]

[build-system]
requires = ["setuptools"]
build-backend = "setuptools.build_meta"

[tool.pytest.ini_options]
addopts = "-Werror --strict-config --strict-markers --durations=10 -n auto"
python_files = "test_*.py"
testpaths = [
  "opendbc"
]

[tool.codespell]
quiet-level = 3
ignore-words-list = "alo,ba,bu,deque,hda,grey,arange"
builtin = "clear,rare,informal,code,names,en-GB_to_en-US"
check-hidden = true

[tool.cython-lint]
max-line-length = 120
ignore = ["E111", "E114"]

[tool.mypy]
# helpful warnings
warn_redundant_casts=true
warn_unreachable=true
warn_unused_ignores=true

# restrict dynamic typing
warn_return_any=true

# allow implicit optionals for default args
implicit_optional = true

explicit_package_bases=true

# https://beta.ruff.rs/docs/configuration/#using-pyprojecttoml
[tool.ruff]
line-length = 160
indent-width = 2
target-version="py311"

[tool.ruff.lint]
select = [
  "E", "F", "W", "PIE", "C4", "ISC", "A", "B",
  "NPY", # numpy
  "UP",  # pyupgrade
  "TRY203", "TRY400", "TRY401", # try/excepts
  "RUF008", "RUF100",
  "TID251",
  "PLR1704",
  "INP001",
]
ignore = [
  "W292",
  "E741",
  "E402",
  "C408",
  "ISC003",
  "B027",
  "B024",
  "UP031",
  "NPY002",  # new numpy random syntax is worse
]
flake8-implicit-str-concat.allow-multiline=false

[tool.ruff.lint.per-file-ignores]
"site_scons/*" = ["ALL"]

[tool.ruff.lint.flake8-tidy-imports.banned-api]
"pytest.main".msg = "pytest.main requires special handling that is easy to mess up!"
"unittest".msg = "Use pytest"<|MERGE_RESOLUTION|>--- conflicted
+++ resolved
@@ -18,10 +18,6 @@
   "crcmod",
   "tqdm",
   "pycapnp",
-<<<<<<< HEAD
-  "pandacan@git+https://github.com/sunnypilot/panda.git@master-new",
-=======
->>>>>>> 130bf318
   "setuptools",
   "pycryptodome",
 ]
