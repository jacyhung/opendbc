name: tests

on:
  push:
    branches:
      - master
      - master-new
  pull_request:

jobs:
  tests:
    name: ./test.sh
    runs-on: ${{ matrix.os }}
    strategy:
      fail-fast: false
      matrix:
        include:
          - os: ${{ github.repository == 'commaai/opendbc' && 'namespace-profile-amd64-8x16' || 'ubuntu-24.04' }}
          - os: macos-latest
    steps:
    - uses: commaai/timeout@v1
    - uses: actions/checkout@v4
    - run: ./test.sh

  safety_tests:
    name: safety
    runs-on: ${{ github.repository == 'commaai/opendbc' && 'namespace-profile-amd64-8x16' || 'ubuntu-latest' }}
    strategy:
      fail-fast: false
      matrix:
        flags: ['', '--ubsan']
    steps:
    - uses: commaai/timeout@v1
    - uses: actions/checkout@v4
    - name: Run safety tests
      run: ./opendbc/safety/tests/test.sh ${{ matrix.flags }}

  misra_linter:
    name: MISRA C:2012 Linter
    runs-on: ${{ github.repository == 'commaai/opendbc' && 'namespace-profile-amd64-8x16' || 'ubuntu-latest' }}
    timeout-minutes: 20
    steps:
      - name: Set up
        run: sudo apt-get install -y --no-install-recommends gcc-arm-none-eabi libnewlib-arm-none-eabi
      - uses: actions/checkout@v4
      - name: Restore cached cppcheck
        uses: actions/cache@v4
        with:
          path: opendbc/safety/tests/misra/cppcheck/
          key: cppcheck-cache-${{ runner.os }}-${{ github.ref }}
          restore-keys: |
            cppcheck-cache-${{ runner.os }}-${{ github.ref }}
            cppcheck-cache-${{ runner.os }}-
      - name: Run MISRA C:2012 analysis
        timeout-minutes: ${{ ((steps.restore-scons-cache.outputs.cache-hit == 'true') && 2 || 3) }}
        run: cd opendbc/safety/tests/misra && ./test_misra.sh
      - name: Save cppcheck cache
        uses: actions/cache@v4
        with:
          path: opendbc/safety/tests/misra/cppcheck/
          key: cppcheck-cache-${{ runner.os }}-${{ github.ref }}

  misra_mutation:
    name: MISRA C:2012 Mutation
    runs-on: ${{ github.repository == 'commaai/opendbc' && 'namespace-profile-amd64-8x16' || 'ubuntu-latest' }}
    timeout-minutes: 20
    steps:
      - name: Set up
        run: sudo apt-get install -y --no-install-recommends gcc-arm-none-eabi libnewlib-arm-none-eabi
      - uses: actions/checkout@v4
      - name: Restore cached cppcheck
        uses: actions/cache@v4
        with:
          path: opendbc/safety/tests/misra/cppcheck/
          key: cppcheck-cache-${{ runner.os }}-${{ github.ref }}
          restore-keys: |
            cppcheck-cache-${{ runner.os }}-${{ github.ref }}
            cppcheck-cache-${{ runner.os }}-
      - name: MISRA mutation tests
        timeout-minutes: 5
        run: |
          source setup.sh
          scons -j8
          cd opendbc/safety/tests/misra
          ./install.sh  # cppcheck
          pytest -s -n8 --randomly-seed $RANDOM test_mutation.py
      - name: Save cppcheck cache
        uses: actions/cache@v4
        with:
          path: opendbc/safety/tests/misra/cppcheck/
          key: cppcheck-cache-${{ runner.os }}-${{ github.ref }}

  mutation:
    name: Safety mutation tests
    runs-on: ${{ github.repository == 'commaai/opendbc' && 'namespace-profile-amd64-8x16' || 'ubuntu-latest' }}
<<<<<<< HEAD
    timeout-minutes: 60
    env:
      GIT_REF: ${{ github.event_name == 'push' && github.ref == format('refs/heads/{0}', github.event.repository.default_branch) && github.event.before || format('origin/{0}', github.event.repository.default_branch) }}
=======
    timeout-minutes: 20
    env:
      GIT_REF: ${{ github.event_name == 'push' && github.ref == 'refs/heads/${{ github.event.repository.default_branch }}' && github.event.before || 'origin/${{ github.event.repository.default_branch }}' }}
>>>>>>> 2c5600f8
    steps:
      - uses: actions/checkout@v4
        with:
          fetch-depth: 0  # need master to get diff
      - name: Run mutation tests
        timeout-minutes: 60
        run: |
          source setup.sh
          scons -j8
          cd opendbc/safety/tests && ./mutation.sh<|MERGE_RESOLUTION|>--- conflicted
+++ resolved
@@ -93,15 +93,9 @@
   mutation:
     name: Safety mutation tests
     runs-on: ${{ github.repository == 'commaai/opendbc' && 'namespace-profile-amd64-8x16' || 'ubuntu-latest' }}
-<<<<<<< HEAD
     timeout-minutes: 60
     env:
-      GIT_REF: ${{ github.event_name == 'push' && github.ref == format('refs/heads/{0}', github.event.repository.default_branch) && github.event.before || format('origin/{0}', github.event.repository.default_branch) }}
-=======
-    timeout-minutes: 20
-    env:
       GIT_REF: ${{ github.event_name == 'push' && github.ref == 'refs/heads/${{ github.event.repository.default_branch }}' && github.event.before || 'origin/${{ github.event.repository.default_branch }}' }}
->>>>>>> 2c5600f8
     steps:
       - uses: actions/checkout@v4
         with:
