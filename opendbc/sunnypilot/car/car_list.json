{
  "Acura ILX 2016-18": {
    "platform": "ACURA_ILX",
    "make": "Acura",
    "brand": "honda",
    "model": "ILX",
    "year": [
      "2016",
      "2017",
      "2018"
    ],
    "package": "Technology Plus Package or AcuraWatch Plus"
  },
  "Acura ILX 2019": {
    "platform": "ACURA_ILX",
    "make": "Acura",
    "brand": "honda",
    "model": "ILX",
    "year": [
      "2019"
    ],
    "package": "All"
  },
  "Acura RDX 2016-18": {
    "platform": "ACURA_RDX",
    "make": "Acura",
    "brand": "honda",
    "model": "RDX",
    "year": [
      "2016",
      "2017",
      "2018"
    ],
    "package": "AcuraWatch Plus or Advance Package"
  },
  "Acura RDX 2019-21": {
    "platform": "ACURA_RDX_3G",
    "make": "Acura",
    "brand": "honda",
    "model": "RDX",
    "year": [
      "2019",
      "2020",
      "2021"
    ],
    "package": "All"
  },
  "Audi A3 2014-19": {
    "platform": "AUDI_A3_MK3",
    "make": "Audi",
    "brand": "volkswagen",
    "model": "A3",
    "year": [
      "2014",
      "2015",
      "2016",
      "2017",
      "2018",
      "2019"
    ],
    "package": "Adaptive Cruise Control (ACC) & Lane Assist"
  },
  "Audi A3 Sportback e-tron 2017-18": {
    "platform": "AUDI_A3_MK3",
    "make": "Audi",
    "brand": "volkswagen",
    "model": "A3 Sportback e-tron",
    "year": [
      "2017",
      "2018"
    ],
    "package": "Adaptive Cruise Control (ACC) & Lane Assist"
  },
  "Audi Q2 2018": {
    "platform": "AUDI_Q2_MK1",
    "make": "Audi",
    "brand": "volkswagen",
    "model": "Q2",
    "year": [
      "2018"
    ],
    "package": "Adaptive Cruise Control (ACC) & Lane Assist"
  },
  "Audi Q3 2019-24": {
    "platform": "AUDI_Q3_MK2",
    "make": "Audi",
    "brand": "volkswagen",
    "model": "Q3",
    "year": [
      "2019",
      "2020",
      "2021",
      "2022",
      "2023",
      "2024"
    ],
    "package": "Adaptive Cruise Control (ACC) & Lane Assist"
  },
  "Audi RS3 2018": {
    "platform": "AUDI_A3_MK3",
    "make": "Audi",
    "brand": "volkswagen",
    "model": "RS3",
    "year": [
      "2018"
    ],
    "package": "Adaptive Cruise Control (ACC) & Lane Assist"
  },
  "Audi S3 2015-17": {
    "platform": "AUDI_A3_MK3",
    "make": "Audi",
    "brand": "volkswagen",
    "model": "S3",
    "year": [
      "2015",
      "2016",
      "2017"
    ],
    "package": "Adaptive Cruise Control (ACC) & Lane Assist"
  },
  "Buick LaCrosse 2017-19": {
    "platform": "BUICK_LACROSSE",
    "make": "Buick",
    "brand": "gm",
    "model": "LaCrosse",
    "year": [
      "2017",
      "2018",
      "2019"
    ],
    "package": "Driver Confidence Package 2"
  },
  "Cadillac Escalade 2017": {
    "platform": "CADILLAC_ESCALADE",
    "make": "Cadillac",
    "brand": "gm",
    "model": "Escalade",
    "year": [
      "2017"
    ],
    "package": "Driver Assist Package"
  },
  "Cadillac Escalade ESV 2016": {
    "platform": "CADILLAC_ESCALADE_ESV",
    "make": "Cadillac",
    "brand": "gm",
    "model": "Escalade ESV",
    "year": [
      "2016"
    ],
    "package": "Adaptive Cruise Control (ACC) & LKAS"
  },
  "Cadillac Escalade ESV 2019": {
    "platform": "CADILLAC_ESCALADE_ESV_2019",
    "make": "Cadillac",
    "brand": "gm",
    "model": "Escalade ESV",
    "year": [
      "2019"
    ],
    "package": "Adaptive Cruise Control (ACC) & LKAS"
  },
  "Cadillac XT4 2023": {
    "platform": "CADILLAC_XT4",
    "make": "Cadillac",
    "brand": "gm",
    "model": "XT4",
    "year": [
      "2023"
    ],
    "package": "Driver Assist Package"
  },
  "Chevrolet Bolt EUV 2022-23": {
    "platform": "CHEVROLET_BOLT_EUV",
    "make": "Chevrolet",
    "brand": "gm",
    "model": "Bolt EUV",
    "year": [
      "2022",
      "2023"
    ],
    "package": "Premier or Premier Redline Trim without Super Cruise Package"
  },
  "Chevrolet Bolt EV 2022-23": {
    "platform": "CHEVROLET_BOLT_EUV",
    "make": "Chevrolet",
    "brand": "gm",
    "model": "Bolt EV",
    "year": [
      "2022",
      "2023"
    ],
    "package": "2LT Trim with Adaptive Cruise Control Package"
  },
  "Chevrolet Equinox 2019-22": {
    "platform": "CHEVROLET_EQUINOX",
    "make": "Chevrolet",
    "brand": "gm",
    "model": "Equinox",
    "year": [
      "2019",
      "2020",
      "2021",
      "2022"
    ],
    "package": "Adaptive Cruise Control (ACC)"
  },
  "Chevrolet Silverado 1500 2020-21": {
    "platform": "CHEVROLET_SILVERADO",
    "make": "Chevrolet",
    "brand": "gm",
    "model": "Silverado 1500",
    "year": [
      "2020",
      "2021"
    ],
    "package": "Safety Package II"
  },
  "Chevrolet Trailblazer 2021-22": {
    "platform": "CHEVROLET_TRAILBLAZER",
    "make": "Chevrolet",
    "brand": "gm",
    "model": "Trailblazer",
    "year": [
      "2021",
      "2022"
    ],
    "package": "Adaptive Cruise Control (ACC)"
  },
  "Chevrolet Traverse 2022-23": {
    "platform": "CHEVROLET_TRAVERSE",
    "make": "Chevrolet",
    "brand": "gm",
    "model": "Traverse",
    "year": [
      "2022",
      "2023"
    ],
    "package": "RS, Premier, or High Country Trim"
  },
  "Chevrolet Volt 2017-18": {
    "platform": "CHEVROLET_VOLT",
    "make": "Chevrolet",
    "brand": "gm",
    "model": "Volt",
    "year": [
      "2017",
      "2018"
    ],
    "package": "Adaptive Cruise Control (ACC)"
  },
  "Chevrolet Volt 2019": {
    "platform": "CHEVROLET_VOLT_2019",
    "make": "Chevrolet",
    "brand": "gm",
    "model": "Volt",
    "year": [
      "2019"
    ],
    "package": "Adaptive Cruise Control (ACC) & LKAS"
  },
  "Chrysler Pacifica 2017-18": {
    "platform": "CHRYSLER_PACIFICA_2018",
    "make": "Chrysler",
    "brand": "chrysler",
    "model": "Pacifica",
    "year": [
      "2017",
      "2018"
    ],
    "package": "Adaptive Cruise Control (ACC)"
  },
  "Chrysler Pacifica 2019-20": {
    "platform": "CHRYSLER_PACIFICA_2020",
    "make": "Chrysler",
    "brand": "chrysler",
    "model": "Pacifica",
    "year": [
      "2019",
      "2020"
    ],
    "package": "Adaptive Cruise Control (ACC)"
  },
  "Chrysler Pacifica 2021-23": {
    "platform": "CHRYSLER_PACIFICA_2020",
    "make": "Chrysler",
    "brand": "chrysler",
    "model": "Pacifica",
    "year": [
      "2021",
      "2022",
      "2023"
    ],
    "package": "All"
  },
  "Chrysler Pacifica Hybrid 2017-18": {
    "platform": "CHRYSLER_PACIFICA_2018_HYBRID",
    "make": "Chrysler",
    "brand": "chrysler",
    "model": "Pacifica Hybrid",
    "year": [
      "2017",
      "2018"
    ],
    "package": "Adaptive Cruise Control (ACC)"
  },
  "Chrysler Pacifica Hybrid 2019-25": {
    "platform": "CHRYSLER_PACIFICA_2019_HYBRID",
    "make": "Chrysler",
    "brand": "chrysler",
    "model": "Pacifica Hybrid",
    "year": [
      "2019",
      "2020",
      "2021",
      "2022",
      "2023",
      "2024",
      "2025"
    ],
    "package": "Adaptive Cruise Control (ACC)"
  },
  "comma body": {
    "platform": "COMMA_BODY",
    "make": "comma",
    "brand": "body",
    "model": "body",
    "year": [],
    "package": "All"
  },
  "CUPRA Ateca 2018-23": {
    "platform": "SEAT_ATECA_MK1",
    "make": "CUPRA",
    "brand": "volkswagen",
    "model": "Ateca",
    "year": [
      "2018",
      "2019",
      "2020",
      "2021",
      "2022",
      "2023"
    ],
    "package": "Adaptive Cruise Control (ACC) & Lane Assist"
  },
  "Dodge Durango 2020-21": {
    "platform": "DODGE_DURANGO",
    "make": "Dodge",
    "brand": "chrysler",
    "model": "Durango",
    "year": [
      "2020",
      "2021"
    ],
    "package": "Adaptive Cruise Control (ACC)"
  },
  "Ford Bronco Sport 2021-24": {
    "platform": "FORD_BRONCO_SPORT_MK1",
    "make": "Ford",
    "brand": "ford",
    "model": "Bronco Sport",
    "year": [
      "2021",
      "2022",
      "2023",
      "2024"
    ],
    "package": "Co-Pilot360 Assist+"
  },
  "Ford Escape 2020-22": {
    "platform": "FORD_ESCAPE_MK4",
    "make": "Ford",
    "brand": "ford",
    "model": "Escape",
    "year": [
      "2020",
      "2021",
      "2022"
    ],
    "package": "Co-Pilot360 Assist+"
  },
  "Ford Escape 2023-24": {
    "platform": "FORD_ESCAPE_MK4_5",
    "make": "Ford",
    "brand": "ford",
    "model": "Escape",
    "year": [
      "2023",
      "2024"
    ],
    "package": "Co-Pilot360 Assist+"
  },
  "Ford Escape Hybrid 2020-22": {
    "platform": "FORD_ESCAPE_MK4",
    "make": "Ford",
    "brand": "ford",
    "model": "Escape Hybrid",
    "year": [
      "2020",
      "2021",
      "2022"
    ],
    "package": "Co-Pilot360 Assist+"
  },
  "Ford Escape Hybrid 2023-24": {
    "platform": "FORD_ESCAPE_MK4_5",
    "make": "Ford",
    "brand": "ford",
    "model": "Escape Hybrid",
    "year": [
      "2023",
      "2024"
    ],
    "package": "Co-Pilot360 Assist+"
  },
  "Ford Escape Plug-in Hybrid 2020-22": {
    "platform": "FORD_ESCAPE_MK4",
    "make": "Ford",
    "brand": "ford",
    "model": "Escape Plug-in Hybrid",
    "year": [
      "2020",
      "2021",
      "2022"
    ],
    "package": "Co-Pilot360 Assist+"
  },
  "Ford Escape Plug-in Hybrid 2023-24": {
    "platform": "FORD_ESCAPE_MK4_5",
    "make": "Ford",
    "brand": "ford",
    "model": "Escape Plug-in Hybrid",
    "year": [
      "2023",
      "2024"
    ],
    "package": "Co-Pilot360 Assist+"
  },
  "Ford Expedition 2022-24": {
    "platform": "FORD_EXPEDITION_MK4",
    "make": "Ford",
    "brand": "ford",
    "model": "Expedition",
    "year": [
      "2022",
      "2023",
      "2024"
    ],
    "package": "Co-Pilot360 Assist 2.0"
  },
  "Ford Explorer 2020-24": {
    "platform": "FORD_EXPLORER_MK6",
    "make": "Ford",
    "brand": "ford",
    "model": "Explorer",
    "year": [
      "2020",
      "2021",
      "2022",
      "2023",
      "2024"
    ],
    "package": "Co-Pilot360 Assist+"
  },
  "Ford Explorer Hybrid 2020-24": {
    "platform": "FORD_EXPLORER_MK6",
    "make": "Ford",
    "brand": "ford",
    "model": "Explorer Hybrid",
    "year": [
      "2020",
      "2021",
      "2022",
      "2023",
      "2024"
    ],
    "package": "Co-Pilot360 Assist+"
  },
  "Ford F-150 2021-23": {
    "platform": "FORD_F_150_MK14",
    "make": "Ford",
    "brand": "ford",
    "model": "F-150",
    "year": [
      "2021",
      "2022",
      "2023"
    ],
    "package": "Co-Pilot360 Assist 2.0"
  },
  "Ford F-150 Hybrid 2021-23": {
    "platform": "FORD_F_150_MK14",
    "make": "Ford",
    "brand": "ford",
    "model": "F-150 Hybrid",
    "year": [
      "2021",
      "2022",
      "2023"
    ],
    "package": "Co-Pilot360 Assist 2.0"
  },
  "Ford F-150 Lightning 2022-23": {
    "platform": "FORD_F_150_LIGHTNING_MK1",
    "make": "Ford",
    "brand": "ford",
    "model": "F-150 Lightning",
    "year": [
      "2022",
      "2023"
    ],
    "package": "Co-Pilot360 Assist 2.0"
  },
  "Ford Focus 2018": {
    "platform": "FORD_FOCUS_MK4",
    "make": "Ford",
    "brand": "ford",
    "model": "Focus",
    "year": [
      "2018"
    ],
    "package": "Adaptive Cruise Control with Lane Centering"
  },
  "Ford Focus Hybrid 2018": {
    "platform": "FORD_FOCUS_MK4",
    "make": "Ford",
    "brand": "ford",
    "model": "Focus Hybrid",
    "year": [
      "2018"
    ],
    "package": "Adaptive Cruise Control with Lane Centering"
  },
  "Ford Kuga 2020-23": {
    "platform": "FORD_ESCAPE_MK4",
    "make": "Ford",
    "brand": "ford",
    "model": "Kuga",
    "year": [
      "2020",
      "2021",
      "2022",
      "2023"
    ],
    "package": "Adaptive Cruise Control with Lane Centering"
  },
  "Ford Kuga Hybrid 2020-23": {
    "platform": "FORD_ESCAPE_MK4",
    "make": "Ford",
    "brand": "ford",
    "model": "Kuga Hybrid",
    "year": [
      "2020",
      "2021",
      "2022",
      "2023"
    ],
    "package": "Adaptive Cruise Control with Lane Centering"
  },
  "Ford Kuga Hybrid 2024": {
    "platform": "FORD_ESCAPE_MK4_5",
    "make": "Ford",
    "brand": "ford",
    "model": "Kuga Hybrid",
    "year": [
      "2024"
    ],
    "package": "All"
  },
  "Ford Kuga Plug-in Hybrid 2020-23": {
    "platform": "FORD_ESCAPE_MK4",
    "make": "Ford",
    "brand": "ford",
    "model": "Kuga Plug-in Hybrid",
    "year": [
      "2020",
      "2021",
      "2022",
      "2023"
    ],
    "package": "Adaptive Cruise Control with Lane Centering"
  },
  "Ford Kuga Plug-in Hybrid 2024": {
    "platform": "FORD_ESCAPE_MK4_5",
    "make": "Ford",
    "brand": "ford",
    "model": "Kuga Plug-in Hybrid",
    "year": [
      "2024"
    ],
    "package": "All"
  },
  "Ford Maverick 2022": {
    "platform": "FORD_MAVERICK_MK1",
    "make": "Ford",
    "brand": "ford",
    "model": "Maverick",
    "year": [
      "2022"
    ],
    "package": "LARIAT Luxury"
  },
  "Ford Maverick 2023-24": {
    "platform": "FORD_MAVERICK_MK1",
    "make": "Ford",
    "brand": "ford",
    "model": "Maverick",
    "year": [
      "2023",
      "2024"
    ],
    "package": "Co-Pilot360 Assist"
  },
  "Ford Maverick Hybrid 2022": {
    "platform": "FORD_MAVERICK_MK1",
    "make": "Ford",
    "brand": "ford",
    "model": "Maverick Hybrid",
    "year": [
      "2022"
    ],
    "package": "LARIAT Luxury"
  },
  "Ford Maverick Hybrid 2023-24": {
    "platform": "FORD_MAVERICK_MK1",
    "make": "Ford",
    "brand": "ford",
    "model": "Maverick Hybrid",
    "year": [
      "2023",
      "2024"
    ],
    "package": "Co-Pilot360 Assist"
  },
  "Ford Mustang Mach-E 2021-24": {
    "platform": "FORD_MUSTANG_MACH_E_MK1",
    "make": "Ford",
    "brand": "ford",
    "model": "Mustang Mach-E",
    "year": [
      "2021",
      "2022",
      "2023",
      "2024"
    ],
    "package": "All"
  },
  "Ford Ranger 2024": {
    "platform": "FORD_RANGER_MK2",
    "make": "Ford",
    "brand": "ford",
    "model": "Ranger",
    "year": [
      "2024"
    ],
    "package": "Adaptive Cruise Control with Lane Centering"
  },
  "Genesis G70 2018": {
    "platform": "GENESIS_G70",
    "make": "Genesis",
    "brand": "hyundai",
    "model": "G70",
    "year": [
      "2018"
    ],
    "package": "All"
  },
  "Genesis G70 2019-21": {
    "platform": "GENESIS_G70_2020",
    "make": "Genesis",
    "brand": "hyundai",
    "model": "G70",
    "year": [
      "2019",
      "2020",
      "2021"
    ],
    "package": "All"
  },
  "Genesis G70 2022-23": {
    "platform": "GENESIS_G70_2020",
    "make": "Genesis",
    "brand": "hyundai",
    "model": "G70",
    "year": [
      "2022",
      "2023"
    ],
    "package": "All"
  },
  "Genesis G80 2017": {
    "platform": "HYUNDAI_GENESIS",
    "make": "Genesis",
    "brand": "hyundai",
    "model": "G80",
    "year": [
      "2017"
    ],
    "package": "All"
  },
  "Genesis G80 2018-19": {
    "platform": "GENESIS_G80",
    "make": "Genesis",
    "brand": "hyundai",
    "model": "G80",
    "year": [
      "2018",
      "2019"
    ],
    "package": "All"
  },
  "Genesis G80 (2.5T Advanced Trim, with HDA II) 2024": {
    "platform": "GENESIS_G80_2ND_GEN_FL",
    "make": "Genesis",
    "brand": "hyundai",
    "model": "G80 (2.5T Advanced Trim, with HDA II)",
    "year": [
      "2024"
    ],
    "package": "Highway Driving Assist II"
  },
  "Genesis G90 2017-20": {
    "platform": "GENESIS_G90",
    "make": "Genesis",
    "brand": "hyundai",
    "model": "G90",
    "year": [
      "2017",
      "2018",
      "2019",
      "2020"
    ],
    "package": "All"
  },
  "Genesis GV60 (Advanced Trim) 2023": {
    "platform": "GENESIS_GV60_EV_1ST_GEN",
    "make": "Genesis",
    "brand": "hyundai",
    "model": "GV60 (Advanced Trim)",
    "year": [
      "2023"
    ],
    "package": "All"
  },
  "Genesis GV60 (Performance Trim) 2022-23": {
    "platform": "GENESIS_GV60_EV_1ST_GEN",
    "make": "Genesis",
    "brand": "hyundai",
    "model": "GV60 (Performance Trim)",
    "year": [
      "2022",
      "2023"
    ],
    "package": "All"
  },
  "Genesis GV70 (2.5T Trim, without HDA II) 2022-24": {
    "platform": "GENESIS_GV70_1ST_GEN",
    "make": "Genesis",
    "brand": "hyundai",
    "model": "GV70 (2.5T Trim, without HDA II)",
    "year": [
      "2022",
      "2023",
      "2024"
    ],
    "package": "All"
  },
  "Genesis GV70 (3.5T Trim, without HDA II) 2022-23": {
    "platform": "GENESIS_GV70_1ST_GEN",
    "make": "Genesis",
    "brand": "hyundai",
    "model": "GV70 (3.5T Trim, without HDA II)",
    "year": [
      "2022",
      "2023"
    ],
    "package": "All"
  },
  "Genesis GV70 Electrified (Australia Only) 2022": {
    "platform": "GENESIS_GV70_ELECTRIFIED_1ST_GEN",
    "make": "Genesis",
    "brand": "hyundai",
    "model": "GV70 Electrified (Australia Only)",
    "year": [
      "2022"
    ],
    "package": "All"
  },
  "Genesis GV70 Electrified (with HDA II) 2023-24": {
    "platform": "GENESIS_GV70_ELECTRIFIED_1ST_GEN",
    "make": "Genesis",
    "brand": "hyundai",
    "model": "GV70 Electrified (with HDA II)",
    "year": [
      "2023",
      "2024"
    ],
    "package": "Highway Driving Assist II"
  },
  "Genesis GV80 2023": {
    "platform": "GENESIS_GV80",
    "make": "Genesis",
    "brand": "hyundai",
    "model": "GV80",
    "year": [
      "2023"
    ],
    "package": "All"
  },
  "GMC Acadia 2018": {
    "platform": "GMC_ACADIA",
    "make": "GMC",
    "brand": "gm",
    "model": "Acadia",
    "year": [
      "2018"
    ],
    "package": "Adaptive Cruise Control (ACC)"
  },
  "GMC Sierra 1500 2020-21": {
    "platform": "CHEVROLET_SILVERADO",
    "make": "GMC",
    "brand": "gm",
    "model": "Sierra 1500",
    "year": [
      "2020",
      "2021"
    ],
    "package": "Driver Alert Package II"
  },
  "Honda Accord 2018-22": {
    "platform": "HONDA_ACCORD",
    "make": "Honda",
    "brand": "honda",
    "model": "Accord",
    "year": [
      "2018",
      "2019",
      "2020",
      "2021",
      "2022"
    ],
    "package": "All"
  },
  "Honda Accord 2023": {
    "platform": "HONDA_ACCORD_11G",
    "make": "Honda",
    "brand": "honda",
    "model": "Accord",
    "year": [
      "2023"
    ],
    "package": "All"
  },
  "Honda Accord Hybrid 2018-22": {
    "platform": "HONDA_ACCORD",
    "make": "Honda",
    "brand": "honda",
    "model": "Accord Hybrid",
    "year": [
      "2018",
      "2019",
      "2020",
      "2021",
      "2022"
    ],
    "package": "All"
  },
  "Honda Civic 2016-18": {
    "platform": "HONDA_CIVIC",
    "make": "Honda",
    "brand": "honda",
    "model": "Civic",
    "year": [
      "2016",
      "2017",
      "2018"
    ],
    "package": "Honda Sensing"
  },
  "Honda Civic 2019-21": {
    "platform": "HONDA_CIVIC_BOSCH",
    "make": "Honda",
    "brand": "honda",
    "model": "Civic",
    "year": [
      "2019",
      "2020",
      "2021"
    ],
    "package": "All"
  },
  "Honda Civic 2022-24": {
    "platform": "HONDA_CIVIC_2022",
    "make": "Honda",
    "brand": "honda",
    "model": "Civic",
    "year": [
      "2022",
      "2023",
      "2024"
    ],
    "package": "All"
  },
  "Honda Civic Hatchback 2017-21": {
    "platform": "HONDA_CIVIC_BOSCH",
    "make": "Honda",
    "brand": "honda",
    "model": "Civic Hatchback",
    "year": [
      "2017",
      "2018",
      "2019",
      "2020",
      "2021"
    ],
    "package": "Honda Sensing"
  },
  "Honda Civic Hatchback 2022-24": {
    "platform": "HONDA_CIVIC_2022",
    "make": "Honda",
    "brand": "honda",
    "model": "Civic Hatchback",
    "year": [
      "2022",
      "2023",
      "2024"
    ],
    "package": "All"
  },
  "Honda Civic Hatchback Hybrid 2025": {
    "platform": "HONDA_CIVIC_2022",
    "make": "Honda",
    "brand": "honda",
    "model": "Civic Hatchback Hybrid",
    "year": [
      "2025"
    ],
    "package": "All"
  },
  "Honda Civic Hatchback Hybrid (Europe only) 2023": {
    "platform": "HONDA_CIVIC_2022",
    "make": "Honda",
    "brand": "honda",
    "model": "Civic Hatchback Hybrid (Europe only)",
    "year": [
      "2023"
    ],
    "package": "All"
  },
  "Honda Civic Hybrid 2025": {
    "platform": "HONDA_CIVIC_2022",
    "make": "Honda",
    "brand": "honda",
    "model": "Civic Hybrid",
    "year": [
      "2025"
    ],
    "package": "All"
  },
  "Honda CR-V 2015-16": {
    "platform": "HONDA_CRV",
    "make": "Honda",
    "brand": "honda",
    "model": "CR-V",
    "year": [
      "2015",
      "2016"
    ],
    "package": "Touring Trim"
  },
  "Honda CR-V 2017-22": {
    "platform": "HONDA_CRV_5G",
    "make": "Honda",
    "brand": "honda",
    "model": "CR-V",
    "year": [
      "2017",
      "2018",
      "2019",
      "2020",
      "2021",
      "2022"
    ],
    "package": "Honda Sensing"
  },
  "Honda CR-V Hybrid 2017-22": {
    "platform": "HONDA_CRV_HYBRID",
    "make": "Honda",
    "brand": "honda",
    "model": "CR-V Hybrid",
    "year": [
      "2017",
      "2018",
      "2019",
      "2020",
      "2021",
      "2022"
    ],
    "package": "Honda Sensing"
  },
  "Honda e 2020": {
    "platform": "HONDA_E",
    "make": "Honda",
    "brand": "honda",
    "model": "e",
    "year": [
      "2020"
    ],
    "package": "All"
  },
  "Honda Fit 2018-20": {
    "platform": "HONDA_FIT",
    "make": "Honda",
    "brand": "honda",
    "model": "Fit",
    "year": [
      "2018",
      "2019",
      "2020"
    ],
    "package": "Honda Sensing"
  },
  "Honda Freed 2020": {
    "platform": "HONDA_FREED",
    "make": "Honda",
    "brand": "honda",
    "model": "Freed",
    "year": [
      "2020"
    ],
    "package": "Honda Sensing"
  },
  "Honda HR-V 2019-22": {
    "platform": "HONDA_HRV",
    "make": "Honda",
    "brand": "honda",
    "model": "HR-V",
    "year": [
      "2019",
      "2020",
      "2021",
      "2022"
    ],
    "package": "Honda Sensing"
  },
  "Honda HR-V 2023-25": {
    "platform": "HONDA_HRV_3G",
    "make": "Honda",
    "brand": "honda",
    "model": "HR-V",
    "year": [
      "2023",
      "2024",
      "2025"
    ],
    "package": "All"
  },
  "Honda Insight 2019-22": {
    "platform": "HONDA_INSIGHT",
    "make": "Honda",
    "brand": "honda",
    "model": "Insight",
    "year": [
      "2019",
      "2020",
      "2021",
      "2022"
    ],
    "package": "All"
  },
  "Honda Inspire 2018": {
    "platform": "HONDA_ACCORD",
    "make": "Honda",
    "brand": "honda",
    "model": "Inspire",
    "year": [
      "2018"
    ],
    "package": "All"
  },
  "Honda Odyssey 2018-20": {
    "platform": "HONDA_ODYSSEY",
    "make": "Honda",
    "brand": "honda",
    "model": "Odyssey",
    "year": [
      "2018",
      "2019",
      "2020"
    ],
    "package": "Honda Sensing"
  },
  "Honda Passport 2019-25": {
    "platform": "HONDA_PILOT",
    "make": "Honda",
    "brand": "honda",
    "model": "Passport",
    "year": [
      "2019",
      "2020",
      "2021",
      "2022",
      "2023",
      "2024",
      "2025"
    ],
    "package": "All"
  },
  "Honda Pilot 2016-22": {
    "platform": "HONDA_PILOT",
    "make": "Honda",
    "brand": "honda",
    "model": "Pilot",
    "year": [
      "2016",
      "2017",
      "2018",
      "2019",
      "2020",
      "2021",
      "2022"
    ],
    "package": "Honda Sensing"
  },
  "Honda Ridgeline 2017-25": {
    "platform": "HONDA_RIDGELINE",
    "make": "Honda",
    "brand": "honda",
    "model": "Ridgeline",
    "year": [
      "2017",
      "2018",
      "2019",
      "2020",
      "2021",
      "2022",
      "2023",
      "2024",
      "2025"
    ],
    "package": "Honda Sensing"
  },
  "Hyundai Azera 2022": {
    "platform": "HYUNDAI_AZERA_6TH_GEN",
    "make": "Hyundai",
    "brand": "hyundai",
    "model": "Azera",
    "year": [
      "2022"
    ],
    "package": "All"
  },
  "Hyundai Azera Hybrid 2019": {
    "platform": "HYUNDAI_AZERA_HEV_6TH_GEN",
    "make": "Hyundai",
    "brand": "hyundai",
    "model": "Azera Hybrid",
    "year": [
      "2019"
    ],
    "package": "All"
  },
  "Hyundai Azera Hybrid 2020": {
    "platform": "HYUNDAI_AZERA_HEV_6TH_GEN",
    "make": "Hyundai",
    "brand": "hyundai",
    "model": "Azera Hybrid",
    "year": [
      "2020"
    ],
    "package": "All"
  },
  "Hyundai Custin 2023": {
    "platform": "HYUNDAI_CUSTIN_1ST_GEN",
    "make": "Hyundai",
    "brand": "hyundai",
    "model": "Custin",
    "year": [
      "2023"
    ],
    "package": "All"
  },
  "Hyundai Elantra 2017-18": {
    "platform": "HYUNDAI_ELANTRA",
    "make": "Hyundai",
    "brand": "hyundai",
    "model": "Elantra",
    "year": [
      "2017",
      "2018"
    ],
    "package": "Smart Cruise Control (SCC)"
  },
  "Hyundai Elantra 2019": {
    "platform": "HYUNDAI_ELANTRA",
    "make": "Hyundai",
    "brand": "hyundai",
    "model": "Elantra",
    "year": [
      "2019"
    ],
    "package": "Smart Cruise Control (SCC)"
  },
  "Hyundai Elantra 2021-23": {
    "platform": "HYUNDAI_ELANTRA_2021",
    "make": "Hyundai",
    "brand": "hyundai",
    "model": "Elantra",
    "year": [
      "2021",
      "2022",
      "2023"
    ],
    "package": "Smart Cruise Control (SCC)"
  },
  "Hyundai Elantra GT 2017-20": {
    "platform": "HYUNDAI_ELANTRA_GT_I30",
    "make": "Hyundai",
    "brand": "hyundai",
    "model": "Elantra GT",
    "year": [
      "2017",
      "2018",
      "2019",
      "2020"
    ],
    "package": "Smart Cruise Control (SCC)"
  },
  "Hyundai Elantra Hybrid 2021-23": {
    "platform": "HYUNDAI_ELANTRA_HEV_2021",
    "make": "Hyundai",
    "brand": "hyundai",
    "model": "Elantra Hybrid",
    "year": [
      "2021",
      "2022",
      "2023"
    ],
    "package": "Smart Cruise Control (SCC)"
  },
  "Hyundai Elantra Non-SCC 2022": {
    "platform": "HYUNDAI_ELANTRA_2022_NON_SCC",
    "make": "Hyundai",
    "brand": "hyundai",
    "model": "Elantra Non-SCC",
    "year": [
      "2022"
    ],
    "package": "No Smart Cruise Control (Non-SCC)"
  },
  "Hyundai Genesis 2015-16": {
    "platform": "HYUNDAI_GENESIS",
    "make": "Hyundai",
    "brand": "hyundai",
    "model": "Genesis",
    "year": [
      "2015",
      "2016"
    ],
    "package": "Smart Cruise Control (SCC)"
  },
  "Hyundai i30 2017-19": {
    "platform": "HYUNDAI_ELANTRA_GT_I30",
    "make": "Hyundai",
    "brand": "hyundai",
    "model": "i30",
    "year": [
      "2017",
      "2018",
      "2019"
    ],
    "package": "Smart Cruise Control (SCC)"
  },
  "Hyundai Ioniq 5 (Southeast Asia and Europe only) 2022-24": {
    "platform": "HYUNDAI_IONIQ_5",
    "make": "Hyundai",
    "brand": "hyundai",
    "model": "Ioniq 5 (Southeast Asia and Europe only)",
    "year": [
      "2022",
      "2023",
      "2024"
    ],
    "package": "All"
  },
  "Hyundai Ioniq 5 (with HDA II) 2022-24": {
    "platform": "HYUNDAI_IONIQ_5",
    "make": "Hyundai",
    "brand": "hyundai",
    "model": "Ioniq 5 (with HDA II)",
    "year": [
      "2022",
      "2023",
      "2024"
    ],
    "package": "Highway Driving Assist II"
  },
  "Hyundai Ioniq 5 (without HDA II) 2022-24": {
    "platform": "HYUNDAI_IONIQ_5",
    "make": "Hyundai",
    "brand": "hyundai",
    "model": "Ioniq 5 (without HDA II)",
    "year": [
      "2022",
      "2023",
      "2024"
    ],
    "package": "Highway Driving Assist"
  },
  "Hyundai Ioniq 5 N (with HDA II) 2024": {
    "platform": "HYUNDAI_IONIQ_5_N",
    "make": "Hyundai",
    "brand": "hyundai",
    "model": "Ioniq 5 N (with HDA II)",
    "year": [
      "2024"
    ],
    "package": "Smart Cruise Control (SCC)"
  },
  "Hyundai Ioniq 6 (with HDA II) 2023-24": {
    "platform": "HYUNDAI_IONIQ_6",
    "make": "Hyundai",
    "brand": "hyundai",
    "model": "Ioniq 6 (with HDA II)",
    "year": [
      "2023",
      "2024"
    ],
    "package": "Highway Driving Assist II"
  },
  "Hyundai Ioniq Electric 2019": {
    "platform": "HYUNDAI_IONIQ_EV_LTD",
    "make": "Hyundai",
    "brand": "hyundai",
    "model": "Ioniq Electric",
    "year": [
      "2019"
    ],
    "package": "Smart Cruise Control (SCC)"
  },
  "Hyundai Ioniq Electric 2020": {
    "platform": "HYUNDAI_IONIQ_EV_2020",
    "make": "Hyundai",
    "brand": "hyundai",
    "model": "Ioniq Electric",
    "year": [
      "2020"
    ],
    "package": "All"
  },
  "Hyundai Ioniq Hybrid 2017-19": {
    "platform": "HYUNDAI_IONIQ",
    "make": "Hyundai",
    "brand": "hyundai",
    "model": "Ioniq Hybrid",
    "year": [
      "2017",
      "2018",
      "2019"
    ],
    "package": "Smart Cruise Control (SCC)"
  },
  "Hyundai Ioniq Hybrid 2020-22": {
    "platform": "HYUNDAI_IONIQ_HEV_2022",
    "make": "Hyundai",
    "brand": "hyundai",
    "model": "Ioniq Hybrid",
    "year": [
      "2020",
      "2021",
      "2022"
    ],
    "package": "Smart Cruise Control (SCC)"
  },
  "Hyundai Ioniq Plug-in Hybrid 2019": {
    "platform": "HYUNDAI_IONIQ_PHEV_2019",
    "make": "Hyundai",
    "brand": "hyundai",
    "model": "Ioniq Plug-in Hybrid",
    "year": [
      "2019"
    ],
    "package": "Smart Cruise Control (SCC)"
  },
  "Hyundai Ioniq Plug-in Hybrid 2020-22": {
    "platform": "HYUNDAI_IONIQ_PHEV",
    "make": "Hyundai",
    "brand": "hyundai",
    "model": "Ioniq Plug-in Hybrid",
    "year": [
      "2020",
      "2021",
      "2022"
    ],
    "package": "All"
  },
  "Hyundai Kona 2020": {
    "platform": "HYUNDAI_KONA",
    "make": "Hyundai",
    "brand": "hyundai",
    "model": "Kona",
    "year": [
      "2020"
    ],
    "package": "Smart Cruise Control (SCC)"
  },
  "Hyundai Kona 2022": {
    "platform": "HYUNDAI_KONA_2022",
    "make": "Hyundai",
    "brand": "hyundai",
    "model": "Kona",
    "year": [
      "2022"
    ],
    "package": "Smart Cruise Control (SCC)"
  },
  "Hyundai Kona (without HDA II) 2024-25": {
    "platform": "HYUNDAI_KONA_2ND_GEN",
    "make": "Hyundai",
    "brand": "hyundai",
    "model": "Kona (without HDA II)",
    "year": [
      "2024",
      "2025"
    ],
    "package": "Smart Cruise Control (SCC)"
  },
  "Hyundai Kona Electric 2018-21": {
    "platform": "HYUNDAI_KONA_EV",
    "make": "Hyundai",
    "brand": "hyundai",
    "model": "Kona Electric",
    "year": [
      "2018",
      "2019",
      "2020",
      "2021"
    ],
    "package": "Smart Cruise Control (SCC)"
  },
  "Hyundai Kona Electric 2022-23": {
    "platform": "HYUNDAI_KONA_EV_2022",
    "make": "Hyundai",
    "brand": "hyundai",
    "model": "Kona Electric",
    "year": [
      "2022",
      "2023"
    ],
    "package": "Smart Cruise Control (SCC)"
  },
  "Hyundai Kona Electric (with HDA II, Korea only) 2023": {
    "platform": "HYUNDAI_KONA_EV_2ND_GEN",
    "make": "Hyundai",
    "brand": "hyundai",
    "model": "Kona Electric (with HDA II, Korea only)",
    "year": [
      "2023"
    ],
    "package": "Smart Cruise Control (SCC)"
  },
<<<<<<< HEAD
  "Hyundai Kona Electric (without HDA II) 2024": {
    "platform": "HYUNDAI_KONA_EV_2ND_GEN",
    "make": "Hyundai",
    "brand": "hyundai",
    "model": "Kona Electric (without HDA II)",
    "year": [
      "2024"
    ],
    "package": "Smart Cruise Control (SCC)"
=======
  "Hyundai Kona Electric Non-SCC 2019": {
    "platform": "HYUNDAI_KONA_EV_NON_SCC",
    "make": "Hyundai",
    "brand": "hyundai",
    "model": "Kona Electric Non-SCC",
    "year": [
      "2019"
    ],
    "package": "No Smart Cruise Control (Non-SCC)"
>>>>>>> 23d37a87
  },
  "Hyundai Kona Hybrid 2020": {
    "platform": "HYUNDAI_KONA_HEV",
    "make": "Hyundai",
    "brand": "hyundai",
    "model": "Kona Hybrid",
    "year": [
      "2020"
    ],
    "package": "Smart Cruise Control (SCC)"
  },
<<<<<<< HEAD
  "Hyundai Kona Hybrid (without HDA II) 2024": {
    "platform": "HYUNDAI_KONA_HEV_2ND_GEN",
    "make": "Hyundai",
    "brand": "hyundai",
    "model": "Kona Hybrid (without HDA II)",
    "year": [
      "2024"
    ],
    "package": "Smart Cruise Control (SCC)"
=======
  "Hyundai Kona Non-SCC 2019": {
    "platform": "HYUNDAI_KONA_NON_SCC",
    "make": "Hyundai",
    "brand": "hyundai",
    "model": "Kona Non-SCC",
    "year": [
      "2019"
    ],
    "package": "No Smart Cruise Control (Non-SCC)"
>>>>>>> 23d37a87
  },
  "Hyundai Nexo 2021": {
    "platform": "HYUNDAI_NEXO_1ST_GEN",
    "make": "Hyundai",
    "brand": "hyundai",
    "model": "Nexo",
    "year": [
      "2021"
    ],
    "package": "All"
  },
  "Hyundai Palisade 2020-22": {
    "platform": "HYUNDAI_PALISADE",
    "make": "Hyundai",
    "brand": "hyundai",
    "model": "Palisade",
    "year": [
      "2020",
      "2021",
      "2022"
    ],
    "package": "All"
  },
  "Hyundai Santa Cruz 2022-24": {
    "platform": "HYUNDAI_SANTA_CRUZ_1ST_GEN",
    "make": "Hyundai",
    "brand": "hyundai",
    "model": "Santa Cruz",
    "year": [
      "2022",
      "2023",
      "2024"
    ],
    "package": "Smart Cruise Control (SCC)"
  },
  "Hyundai Santa Cruz (without HDA II) 2025": {
    "platform": "HYUNDAI_SANTA_CRUZ_2025",
    "make": "Hyundai",
    "brand": "hyundai",
    "model": "Santa Cruz (without HDA II)",
    "year": [
      "2025"
    ],
    "package": "Smart Cruise Control (SCC)"
  },
  "Hyundai Santa Fe 2019-20": {
    "platform": "HYUNDAI_SANTA_FE",
    "make": "Hyundai",
    "brand": "hyundai",
    "model": "Santa Fe",
    "year": [
      "2019",
      "2020"
    ],
    "package": "All"
  },
  "Hyundai Santa Fe 2021-23": {
    "platform": "HYUNDAI_SANTA_FE_2022",
    "make": "Hyundai",
    "brand": "hyundai",
    "model": "Santa Fe",
    "year": [
      "2021",
      "2022",
      "2023"
    ],
    "package": "All"
  },
  "Hyundai Santa Fe Hybrid 2022-23": {
    "platform": "HYUNDAI_SANTA_FE_HEV_2022",
    "make": "Hyundai",
    "brand": "hyundai",
    "model": "Santa Fe Hybrid",
    "year": [
      "2022",
      "2023"
    ],
    "package": "All"
  },
  "Hyundai Santa Fe Plug-in Hybrid 2022-23": {
    "platform": "HYUNDAI_SANTA_FE_PHEV_2022",
    "make": "Hyundai",
    "brand": "hyundai",
    "model": "Santa Fe Plug-in Hybrid",
    "year": [
      "2022",
      "2023"
    ],
    "package": "All"
  },
  "Hyundai Sonata 2018-19": {
    "platform": "HYUNDAI_SONATA_LF",
    "make": "Hyundai",
    "brand": "hyundai",
    "model": "Sonata",
    "year": [
      "2018",
      "2019"
    ],
    "package": "Smart Cruise Control (SCC)"
  },
  "Hyundai Sonata 2020-23": {
    "platform": "HYUNDAI_SONATA",
    "make": "Hyundai",
    "brand": "hyundai",
    "model": "Sonata",
    "year": [
      "2020",
      "2021",
      "2022",
      "2023"
    ],
    "package": "All"
  },
  "Hyundai Sonata (without HDA II) 2024-25": {
    "platform": "HYUNDAI_SONATA_2024",
    "make": "Hyundai",
    "brand": "hyundai",
    "model": "Sonata (without HDA II)",
    "year": [
      "2024",
      "2025"
    ],
    "package": "Smart Cruise Control (SCC)"
  },
  "Hyundai Sonata Hybrid 2020-23": {
    "platform": "HYUNDAI_SONATA_HYBRID",
    "make": "Hyundai",
    "brand": "hyundai",
    "model": "Sonata Hybrid",
    "year": [
      "2020",
      "2021",
      "2022",
      "2023"
    ],
    "package": "All"
  },
  "Hyundai Sonata Hybrid (without HDA II) 2024-25": {
    "platform": "HYUNDAI_SONATA_HEV_2024",
    "make": "Hyundai",
    "brand": "hyundai",
    "model": "Sonata Hybrid (without HDA II)",
    "year": [
      "2024",
      "2025"
    ],
    "package": "Smart Cruise Control (SCC)"
  },
  "Hyundai Staria 2023": {
    "platform": "HYUNDAI_STARIA_4TH_GEN",
    "make": "Hyundai",
    "brand": "hyundai",
    "model": "Staria",
    "year": [
      "2023"
    ],
    "package": "All"
  },
  "Hyundai Tucson 2021": {
    "platform": "HYUNDAI_TUCSON",
    "make": "Hyundai",
    "brand": "hyundai",
    "model": "Tucson",
    "year": [
      "2021"
    ],
    "package": "Smart Cruise Control (SCC)"
  },
  "Hyundai Tucson 2022": {
    "platform": "HYUNDAI_TUCSON_4TH_GEN",
    "make": "Hyundai",
    "brand": "hyundai",
    "model": "Tucson",
    "year": [
      "2022"
    ],
    "package": "Smart Cruise Control (SCC)"
  },
  "Hyundai Tucson 2023-24": {
    "platform": "HYUNDAI_TUCSON_4TH_GEN",
    "make": "Hyundai",
    "brand": "hyundai",
    "model": "Tucson",
    "year": [
      "2023",
      "2024"
    ],
    "package": "All"
  },
  "Hyundai Tucson Diesel 2019": {
    "platform": "HYUNDAI_TUCSON",
    "make": "Hyundai",
    "brand": "hyundai",
    "model": "Tucson Diesel",
    "year": [
      "2019"
    ],
    "package": "Smart Cruise Control (SCC)"
  },
  "Hyundai Tucson Hybrid 2022-24": {
    "platform": "HYUNDAI_TUCSON_4TH_GEN",
    "make": "Hyundai",
    "brand": "hyundai",
    "model": "Tucson Hybrid",
    "year": [
      "2022",
      "2023",
      "2024"
    ],
    "package": "All"
  },
  "Hyundai Tucson Hybrid (without HDA II) 2025": {
    "platform": "HYUNDAI_TUCSON_HEV_2025",
    "make": "Hyundai",
    "brand": "hyundai",
    "model": "Tucson Hybrid (without HDA II)",
    "year": [
      "2025"
    ],
    "package": "Smart Cruise Control (SCC)"
  },
  "Hyundai Tucson Plug-in Hybrid 2024": {
    "platform": "HYUNDAI_TUCSON_4TH_GEN",
    "make": "Hyundai",
    "brand": "hyundai",
    "model": "Tucson Plug-in Hybrid",
    "year": [
      "2024"
    ],
    "package": "All"
  },
  "Hyundai Veloster 2019-20": {
    "platform": "HYUNDAI_VELOSTER",
    "make": "Hyundai",
    "brand": "hyundai",
    "model": "Veloster",
    "year": [
      "2019",
      "2020"
    ],
    "package": "Smart Cruise Control (SCC)"
  },
  "Jeep Grand Cherokee 2016-18": {
    "platform": "JEEP_GRAND_CHEROKEE",
    "make": "Jeep",
    "brand": "chrysler",
    "model": "Grand Cherokee",
    "year": [
      "2016",
      "2017",
      "2018"
    ],
    "package": "Adaptive Cruise Control (ACC)"
  },
  "Jeep Grand Cherokee 2019-21": {
    "platform": "JEEP_GRAND_CHEROKEE_2019",
    "make": "Jeep",
    "brand": "chrysler",
    "model": "Grand Cherokee",
    "year": [
      "2019",
      "2020",
      "2021"
    ],
    "package": "Adaptive Cruise Control (ACC)"
  },
  "Kia Carnival 2022-24": {
    "platform": "KIA_CARNIVAL_4TH_GEN",
    "make": "Kia",
    "brand": "hyundai",
    "model": "Carnival",
    "year": [
      "2022",
      "2023",
      "2024"
    ],
    "package": "Smart Cruise Control (SCC)"
  },
  "Kia Carnival (China only) 2023": {
    "platform": "KIA_CARNIVAL_4TH_GEN",
    "make": "Kia",
    "brand": "hyundai",
    "model": "Carnival (China only)",
    "year": [
      "2023"
    ],
    "package": "Smart Cruise Control (SCC)"
  },
  "Kia Ceed 2019-21": {
    "platform": "KIA_CEED",
    "make": "Kia",
    "brand": "hyundai",
    "model": "Ceed",
    "year": [
      "2019",
      "2020",
      "2021"
    ],
    "package": "Smart Cruise Control (SCC)"
  },
  "Kia Ceed Plug-in Hybrid Non-SCC 2022": {
    "platform": "KIA_CEED_PHEV_2022_NON_SCC",
    "make": "Kia",
    "brand": "hyundai",
    "model": "Ceed Plug-in Hybrid Non-SCC",
    "year": [
      "2022"
    ],
    "package": "No Smart Cruise Control (Non-SCC)"
  },
  "Kia EV6 (Southeast Asia only) 2022-24": {
    "platform": "KIA_EV6",
    "make": "Kia",
    "brand": "hyundai",
    "model": "EV6 (Southeast Asia only)",
    "year": [
      "2022",
      "2023",
      "2024"
    ],
    "package": "All"
  },
  "Kia EV6 (with HDA II) 2022-24": {
    "platform": "KIA_EV6",
    "make": "Kia",
    "brand": "hyundai",
    "model": "EV6 (with HDA II)",
    "year": [
      "2022",
      "2023",
      "2024"
    ],
    "package": "Highway Driving Assist II"
  },
  "Kia EV6 (without HDA II) 2022-24": {
    "platform": "KIA_EV6",
    "make": "Kia",
    "brand": "hyundai",
    "model": "EV6 (without HDA II)",
    "year": [
      "2022",
      "2023",
      "2024"
    ],
    "package": "Highway Driving Assist"
  },
  "Kia Forte 2019-21": {
    "platform": "KIA_FORTE",
    "make": "Kia",
    "brand": "hyundai",
    "model": "Forte",
    "year": [
      "2019",
      "2020",
      "2021"
    ],
    "package": "Smart Cruise Control (SCC)"
  },
  "Kia Forte 2022-23": {
    "platform": "KIA_FORTE",
    "make": "Kia",
    "brand": "hyundai",
    "model": "Forte",
    "year": [
      "2022",
      "2023"
    ],
    "package": "Smart Cruise Control (SCC)"
  },
  "Kia K4 (without HDA II) 2025": {
    "platform": "KIA_K4_2025",
    "make": "Kia",
    "brand": "hyundai",
    "model": "K4 (without HDA II)",
    "year": [
      "2025"
    ],
    "package": "Smart Cruise Control (SCC)"
  },
  "Kia K5 2021-24": {
    "platform": "KIA_K5_2021",
    "make": "Kia",
    "brand": "hyundai",
    "model": "K5",
    "year": [
      "2021",
      "2022",
      "2023",
      "2024"
    ],
    "package": "Smart Cruise Control (SCC)"
  },
  "Kia K5 (without HDA II) 2025": {
    "platform": "KIA_K5_2025",
    "make": "Kia",
    "brand": "hyundai",
    "model": "K5 (without HDA II)",
    "year": [
      "2025"
    ],
    "package": "Smart Cruise Control (SCC)"
  },
  "Kia K5 Hybrid 2020-22": {
    "platform": "KIA_K5_HEV_2020",
    "make": "Kia",
    "brand": "hyundai",
    "model": "K5 Hybrid",
    "year": [
      "2020",
      "2021",
      "2022"
    ],
    "package": "Smart Cruise Control (SCC)"
  },
  "Kia K8 Hybrid (with HDA II) 2023": {
    "platform": "KIA_K8_HEV_1ST_GEN",
    "make": "Kia",
    "brand": "hyundai",
    "model": "K8 Hybrid (with HDA II)",
    "year": [
      "2023"
    ],
    "package": "Highway Driving Assist II"
  },
  "Kia Niro EV 2019": {
    "platform": "KIA_NIRO_EV",
    "make": "Kia",
    "brand": "hyundai",
    "model": "Niro EV",
    "year": [
      "2019"
    ],
    "package": "All"
  },
  "Kia Niro EV 2020": {
    "platform": "KIA_NIRO_EV",
    "make": "Kia",
    "brand": "hyundai",
    "model": "Niro EV",
    "year": [
      "2020"
    ],
    "package": "All"
  },
  "Kia Niro EV 2021": {
    "platform": "KIA_NIRO_EV",
    "make": "Kia",
    "brand": "hyundai",
    "model": "Niro EV",
    "year": [
      "2021"
    ],
    "package": "All"
  },
  "Kia Niro EV 2022": {
    "platform": "KIA_NIRO_EV",
    "make": "Kia",
    "brand": "hyundai",
    "model": "Niro EV",
    "year": [
      "2022"
    ],
    "package": "All"
  },
  "Kia Niro EV (with HDA II) 2025": {
    "platform": "KIA_NIRO_EV_2ND_GEN",
    "make": "Kia",
    "brand": "hyundai",
    "model": "Niro EV (with HDA II)",
    "year": [
      "2025"
    ],
    "package": "Highway Driving Assist II"
  },
  "Kia Niro EV (without HDA II) 2023-25": {
    "platform": "KIA_NIRO_EV_2ND_GEN",
    "make": "Kia",
    "brand": "hyundai",
    "model": "Niro EV (without HDA II)",
    "year": [
      "2023",
      "2024",
      "2025"
    ],
    "package": "All"
  },
  "Kia Niro Hybrid 2018": {
    "platform": "KIA_NIRO_PHEV",
    "make": "Kia",
    "brand": "hyundai",
    "model": "Niro Hybrid",
    "year": [
      "2018"
    ],
    "package": "Smart Cruise Control (SCC)"
  },
  "Kia Niro Hybrid 2021": {
    "platform": "KIA_NIRO_HEV_2021",
    "make": "Kia",
    "brand": "hyundai",
    "model": "Niro Hybrid",
    "year": [
      "2021"
    ],
    "package": "Smart Cruise Control (SCC)"
  },
  "Kia Niro Hybrid 2022": {
    "platform": "KIA_NIRO_HEV_2021",
    "make": "Kia",
    "brand": "hyundai",
    "model": "Niro Hybrid",
    "year": [
      "2022"
    ],
    "package": "Smart Cruise Control (SCC)"
  },
  "Kia Niro Hybrid 2023": {
    "platform": "KIA_NIRO_HEV_2ND_GEN",
    "make": "Kia",
    "brand": "hyundai",
    "model": "Niro Hybrid",
    "year": [
      "2023"
    ],
    "package": "Smart Cruise Control (SCC)"
  },
  "Kia Niro Plug-in Hybrid 2018-19": {
    "platform": "KIA_NIRO_PHEV",
    "make": "Kia",
    "brand": "hyundai",
    "model": "Niro Plug-in Hybrid",
    "year": [
      "2018",
      "2019"
    ],
    "package": "All"
  },
  "Kia Niro Plug-in Hybrid 2020": {
    "platform": "KIA_NIRO_PHEV",
    "make": "Kia",
    "brand": "hyundai",
    "model": "Niro Plug-in Hybrid",
    "year": [
      "2020"
    ],
    "package": "Smart Cruise Control (SCC)"
  },
  "Kia Niro Plug-in Hybrid 2021": {
    "platform": "KIA_NIRO_PHEV_2022",
    "make": "Kia",
    "brand": "hyundai",
    "model": "Niro Plug-in Hybrid",
    "year": [
      "2021"
    ],
    "package": "Smart Cruise Control (SCC)"
  },
  "Kia Niro Plug-in Hybrid 2022": {
    "platform": "KIA_NIRO_PHEV_2022",
    "make": "Kia",
    "brand": "hyundai",
    "model": "Niro Plug-in Hybrid",
    "year": [
      "2022"
    ],
    "package": "Smart Cruise Control (SCC)"
  },
  "Kia Optima 2017": {
    "platform": "KIA_OPTIMA_G4",
    "make": "Kia",
    "brand": "hyundai",
    "model": "Optima",
    "year": [
      "2017"
    ],
    "package": "Advanced Smart Cruise Control"
  },
  "Kia Optima 2019-20": {
    "platform": "KIA_OPTIMA_G4_FL",
    "make": "Kia",
    "brand": "hyundai",
    "model": "Optima",
    "year": [
      "2019",
      "2020"
    ],
    "package": "Smart Cruise Control (SCC)"
  },
  "Kia Optima Hybrid 2019": {
    "platform": "KIA_OPTIMA_H_G4_FL",
    "make": "Kia",
    "brand": "hyundai",
    "model": "Optima Hybrid",
    "year": [
      "2019"
    ],
    "package": "Smart Cruise Control (SCC)"
  },
  "Kia Seltos 2021": {
    "platform": "KIA_SELTOS",
    "make": "Kia",
    "brand": "hyundai",
    "model": "Seltos",
    "year": [
      "2021"
    ],
    "package": "Smart Cruise Control (SCC)"
  },
  "Kia Sorento 2018": {
    "platform": "KIA_SORENTO",
    "make": "Kia",
    "brand": "hyundai",
    "model": "Sorento",
    "year": [
      "2018"
    ],
    "package": "Advanced Smart Cruise Control & LKAS"
  },
  "Kia Sorento 2019": {
    "platform": "KIA_SORENTO",
    "make": "Kia",
    "brand": "hyundai",
    "model": "Sorento",
    "year": [
      "2019"
    ],
    "package": "Smart Cruise Control (SCC)"
  },
  "Kia Sorento 2021-23": {
    "platform": "KIA_SORENTO_4TH_GEN",
    "make": "Kia",
    "brand": "hyundai",
    "model": "Sorento",
    "year": [
      "2021",
      "2022",
      "2023"
    ],
    "package": "Smart Cruise Control (SCC)"
  },
  "Kia Sorento (without HDA II) 2024-25": {
    "platform": "KIA_SORENTO_2024",
    "make": "Kia",
    "brand": "hyundai",
    "model": "Sorento (without HDA II)",
    "year": [
      "2024",
      "2025"
    ],
    "package": "Smart Cruise Control (SCC)"
  },
  "Kia Sorento Hybrid 2021-23": {
    "platform": "KIA_SORENTO_HEV_4TH_GEN",
    "make": "Kia",
    "brand": "hyundai",
    "model": "Sorento Hybrid",
    "year": [
      "2021",
      "2022",
      "2023"
    ],
    "package": "All"
  },
  "Kia Sorento Plug-in Hybrid 2022-23": {
    "platform": "KIA_SORENTO_HEV_4TH_GEN",
    "make": "Kia",
    "brand": "hyundai",
    "model": "Sorento Plug-in Hybrid",
    "year": [
      "2022",
      "2023"
    ],
    "package": "All"
  },
  "Kia Sportage 2023-24": {
    "platform": "KIA_SPORTAGE_5TH_GEN",
    "make": "Kia",
    "brand": "hyundai",
    "model": "Sportage",
    "year": [
      "2023",
      "2024"
    ],
    "package": "Smart Cruise Control (SCC)"
  },
  "Kia Sportage Hybrid 2023": {
    "platform": "KIA_SPORTAGE_5TH_GEN",
    "make": "Kia",
    "brand": "hyundai",
    "model": "Sportage Hybrid",
    "year": [
      "2023"
    ],
    "package": "Smart Cruise Control (SCC)"
  },
  "Kia Stinger 2018-20": {
    "platform": "KIA_STINGER",
    "make": "Kia",
    "brand": "hyundai",
    "model": "Stinger",
    "year": [
      "2018",
      "2019",
      "2020"
    ],
    "package": "Smart Cruise Control (SCC)"
  },
  "Kia Stinger 2022-23": {
    "platform": "KIA_STINGER_2022",
    "make": "Kia",
    "brand": "hyundai",
    "model": "Stinger",
    "year": [
      "2022",
      "2023"
    ],
    "package": "All"
  },
  "Kia Telluride 2020-22": {
    "platform": "HYUNDAI_PALISADE",
    "make": "Kia",
    "brand": "hyundai",
    "model": "Telluride",
    "year": [
      "2020",
      "2021",
      "2022"
    ],
    "package": "All"
  },
  "Lexus CT Hybrid 2017-18": {
    "platform": "LEXUS_CTH",
    "make": "Lexus",
    "brand": "toyota",
    "model": "CT Hybrid",
    "year": [
      "2017",
      "2018"
    ],
    "package": "Lexus Safety System+"
  },
  "Lexus ES 2017-18": {
    "platform": "LEXUS_ES",
    "make": "Lexus",
    "brand": "toyota",
    "model": "ES",
    "year": [
      "2017",
      "2018"
    ],
    "package": "All"
  },
  "Lexus ES 2019-25": {
    "platform": "LEXUS_ES_TSS2",
    "make": "Lexus",
    "brand": "toyota",
    "model": "ES",
    "year": [
      "2019",
      "2020",
      "2021",
      "2022",
      "2023",
      "2024",
      "2025"
    ],
    "package": "All"
  },
  "Lexus ES Hybrid 2017-18": {
    "platform": "LEXUS_ES",
    "make": "Lexus",
    "brand": "toyota",
    "model": "ES Hybrid",
    "year": [
      "2017",
      "2018"
    ],
    "package": "All"
  },
  "Lexus ES Hybrid 2019-25": {
    "platform": "LEXUS_ES_TSS2",
    "make": "Lexus",
    "brand": "toyota",
    "model": "ES Hybrid",
    "year": [
      "2019",
      "2020",
      "2021",
      "2022",
      "2023",
      "2024",
      "2025"
    ],
    "package": "All"
  },
  "Lexus GS F 2016": {
    "platform": "LEXUS_GS_F",
    "make": "Lexus",
    "brand": "toyota",
    "model": "GS F",
    "year": [
      "2016"
    ],
    "package": "All"
  },
  "Lexus IS 2017-19": {
    "platform": "LEXUS_IS",
    "make": "Lexus",
    "brand": "toyota",
    "model": "IS",
    "year": [
      "2017",
      "2018",
      "2019"
    ],
    "package": "All"
  },
  "Lexus IS 2022-24": {
    "platform": "LEXUS_IS_TSS2",
    "make": "Lexus",
    "brand": "toyota",
    "model": "IS",
    "year": [
      "2022",
      "2023",
      "2024"
    ],
    "package": "All"
  },
  "Lexus LC 2024-25": {
    "platform": "LEXUS_LC_TSS2",
    "make": "Lexus",
    "brand": "toyota",
    "model": "LC",
    "year": [
      "2024",
      "2025"
    ],
    "package": "All"
  },
  "Lexus NX 2018-19": {
    "platform": "LEXUS_NX",
    "make": "Lexus",
    "brand": "toyota",
    "model": "NX",
    "year": [
      "2018",
      "2019"
    ],
    "package": "All"
  },
  "Lexus NX 2020-21": {
    "platform": "LEXUS_NX_TSS2",
    "make": "Lexus",
    "brand": "toyota",
    "model": "NX",
    "year": [
      "2020",
      "2021"
    ],
    "package": "All"
  },
  "Lexus NX Hybrid 2018-19": {
    "platform": "LEXUS_NX",
    "make": "Lexus",
    "brand": "toyota",
    "model": "NX Hybrid",
    "year": [
      "2018",
      "2019"
    ],
    "package": "All"
  },
  "Lexus NX Hybrid 2020-21": {
    "platform": "LEXUS_NX_TSS2",
    "make": "Lexus",
    "brand": "toyota",
    "model": "NX Hybrid",
    "year": [
      "2020",
      "2021"
    ],
    "package": "All"
  },
  "Lexus RC 2018-20": {
    "platform": "LEXUS_RC",
    "make": "Lexus",
    "brand": "toyota",
    "model": "RC",
    "year": [
      "2018",
      "2019",
      "2020"
    ],
    "package": "All"
  },
  "Lexus RC 2023": {
    "platform": "LEXUS_RC_TSS2",
    "make": "Lexus",
    "brand": "toyota",
    "model": "RC",
    "year": [
      "2023"
    ],
    "package": "All"
  },
  "Lexus RX 2016": {
    "platform": "LEXUS_RX",
    "make": "Lexus",
    "brand": "toyota",
    "model": "RX",
    "year": [
      "2016"
    ],
    "package": "Lexus Safety System+"
  },
  "Lexus RX 2017-19": {
    "platform": "LEXUS_RX",
    "make": "Lexus",
    "brand": "toyota",
    "model": "RX",
    "year": [
      "2017",
      "2018",
      "2019"
    ],
    "package": "All"
  },
  "Lexus RX 2020-22": {
    "platform": "LEXUS_RX_TSS2",
    "make": "Lexus",
    "brand": "toyota",
    "model": "RX",
    "year": [
      "2020",
      "2021",
      "2022"
    ],
    "package": "All"
  },
  "Lexus RX Hybrid 2016": {
    "platform": "LEXUS_RX",
    "make": "Lexus",
    "brand": "toyota",
    "model": "RX Hybrid",
    "year": [
      "2016"
    ],
    "package": "Lexus Safety System+"
  },
  "Lexus RX Hybrid 2017-19": {
    "platform": "LEXUS_RX",
    "make": "Lexus",
    "brand": "toyota",
    "model": "RX Hybrid",
    "year": [
      "2017",
      "2018",
      "2019"
    ],
    "package": "All"
  },
  "Lexus RX Hybrid 2020-22": {
    "platform": "LEXUS_RX_TSS2",
    "make": "Lexus",
    "brand": "toyota",
    "model": "RX Hybrid",
    "year": [
      "2020",
      "2021",
      "2022"
    ],
    "package": "All"
  },
  "Lexus UX Hybrid 2019-24": {
    "platform": "TOYOTA_COROLLA_TSS2",
    "make": "Lexus",
    "brand": "toyota",
    "model": "UX Hybrid",
    "year": [
      "2019",
      "2020",
      "2021",
      "2022",
      "2023",
      "2024"
    ],
    "package": "All"
  },
  "Lincoln Aviator 2020-24": {
    "platform": "FORD_EXPLORER_MK6",
    "make": "Lincoln",
    "brand": "ford",
    "model": "Aviator",
    "year": [
      "2020",
      "2021",
      "2022",
      "2023",
      "2024"
    ],
    "package": "Co-Pilot360 Plus"
  },
  "Lincoln Aviator Plug-in Hybrid 2020-24": {
    "platform": "FORD_EXPLORER_MK6",
    "make": "Lincoln",
    "brand": "ford",
    "model": "Aviator Plug-in Hybrid",
    "year": [
      "2020",
      "2021",
      "2022",
      "2023",
      "2024"
    ],
    "package": "Co-Pilot360 Plus"
  },
  "MAN eTGE 2020-24": {
    "platform": "VOLKSWAGEN_CRAFTER_MK2",
    "make": "MAN",
    "brand": "volkswagen",
    "model": "eTGE",
    "year": [
      "2020",
      "2021",
      "2022",
      "2023",
      "2024"
    ],
    "package": "Adaptive Cruise Control (ACC) & Lane Assist"
  },
  "MAN TGE 2017-24": {
    "platform": "VOLKSWAGEN_CRAFTER_MK2",
    "make": "MAN",
    "brand": "volkswagen",
    "model": "TGE",
    "year": [
      "2017",
      "2018",
      "2019",
      "2020",
      "2021",
      "2022",
      "2023",
      "2024"
    ],
    "package": "Adaptive Cruise Control (ACC) & Lane Assist"
  },
  "Mazda CX-5 2022-25": {
    "platform": "MAZDA_CX5_2022",
    "make": "Mazda",
    "brand": "mazda",
    "model": "CX-5",
    "year": [
      "2022",
      "2023",
      "2024",
      "2025"
    ],
    "package": "All"
  },
  "Mazda CX-9 2021-23": {
    "platform": "MAZDA_CX9_2021",
    "make": "Mazda",
    "brand": "mazda",
    "model": "CX-9",
    "year": [
      "2021",
      "2022",
      "2023"
    ],
    "package": "All"
  },
  "Nissan Altima 2019-20": {
    "platform": "NISSAN_ALTIMA",
    "make": "Nissan",
    "brand": "nissan",
    "model": "Altima",
    "year": [
      "2019",
      "2020"
    ],
    "package": "ProPILOT Assist"
  },
  "Nissan Leaf 2018-23": {
    "platform": "NISSAN_LEAF",
    "make": "Nissan",
    "brand": "nissan",
    "model": "Leaf",
    "year": [
      "2018",
      "2019",
      "2020",
      "2021",
      "2022",
      "2023"
    ],
    "package": "ProPILOT Assist"
  },
  "Nissan Rogue 2018-20": {
    "platform": "NISSAN_ROGUE",
    "make": "Nissan",
    "brand": "nissan",
    "model": "Rogue",
    "year": [
      "2018",
      "2019",
      "2020"
    ],
    "package": "ProPILOT Assist"
  },
  "Nissan X-Trail 2017": {
    "platform": "NISSAN_XTRAIL",
    "make": "Nissan",
    "brand": "nissan",
    "model": "X-Trail",
    "year": [
      "2017"
    ],
    "package": "ProPILOT Assist"
  },
  "Ram 1500 2019-24": {
    "platform": "RAM_1500_5TH_GEN",
    "make": "Ram",
    "brand": "chrysler",
    "model": "1500",
    "year": [
      "2019",
      "2020",
      "2021",
      "2022",
      "2023",
      "2024"
    ],
    "package": "Adaptive Cruise Control (ACC)"
  },
  "Ram 2500 2020-24": {
    "platform": "RAM_HD_5TH_GEN",
    "make": "Ram",
    "brand": "chrysler",
    "model": "2500",
    "year": [
      "2020",
      "2021",
      "2022",
      "2023",
      "2024"
    ],
    "package": "Adaptive Cruise Control (ACC)"
  },
  "Ram 3500 2019-22": {
    "platform": "RAM_HD_5TH_GEN",
    "make": "Ram",
    "brand": "chrysler",
    "model": "3500",
    "year": [
      "2019",
      "2020",
      "2021",
      "2022"
    ],
    "package": "Adaptive Cruise Control (ACC)"
  },
  "Rivian R1S 2022-24": {
    "platform": "RIVIAN_R1_GEN1",
    "make": "Rivian",
    "brand": "rivian",
    "model": "R1S",
    "year": [
      "2022",
      "2023",
      "2024"
    ],
    "package": "All"
  },
  "Rivian R1T 2022-24": {
    "platform": "RIVIAN_R1_GEN1",
    "make": "Rivian",
    "brand": "rivian",
    "model": "R1T",
    "year": [
      "2022",
      "2023",
      "2024"
    ],
    "package": "All"
  },
  "SEAT Ateca 2016-23": {
    "platform": "SEAT_ATECA_MK1",
    "make": "SEAT",
    "brand": "volkswagen",
    "model": "Ateca",
    "year": [
      "2016",
      "2017",
      "2018",
      "2019",
      "2020",
      "2021",
      "2022",
      "2023"
    ],
    "package": "Adaptive Cruise Control (ACC) & Lane Assist"
  },
  "SEAT Leon 2014-20": {
    "platform": "SEAT_ATECA_MK1",
    "make": "SEAT",
    "brand": "volkswagen",
    "model": "Leon",
    "year": [
      "2014",
      "2015",
      "2016",
      "2017",
      "2018",
      "2019",
      "2020"
    ],
    "package": "Adaptive Cruise Control (ACC) & Lane Assist"
  },
  "Subaru Ascent 2019-21": {
    "platform": "SUBARU_ASCENT",
    "make": "Subaru",
    "brand": "subaru",
    "model": "Ascent",
    "year": [
      "2019",
      "2020",
      "2021"
    ],
    "package": "All"
  },
  "Subaru Crosstrek 2018-19": {
    "platform": "SUBARU_IMPREZA",
    "make": "Subaru",
    "brand": "subaru",
    "model": "Crosstrek",
    "year": [
      "2018",
      "2019"
    ],
    "package": "EyeSight Driver Assistance"
  },
  "Subaru Crosstrek 2020-23": {
    "platform": "SUBARU_IMPREZA_2020",
    "make": "Subaru",
    "brand": "subaru",
    "model": "Crosstrek",
    "year": [
      "2020",
      "2021",
      "2022",
      "2023"
    ],
    "package": "EyeSight Driver Assistance"
  },
  "Subaru Forester 2017-18": {
    "platform": "SUBARU_FORESTER_PREGLOBAL",
    "make": "Subaru",
    "brand": "subaru",
    "model": "Forester",
    "year": [
      "2017",
      "2018"
    ],
    "package": "EyeSight Driver Assistance"
  },
  "Subaru Forester 2019-21": {
    "platform": "SUBARU_FORESTER",
    "make": "Subaru",
    "brand": "subaru",
    "model": "Forester",
    "year": [
      "2019",
      "2020",
      "2021"
    ],
    "package": "All"
  },
  "Subaru Impreza 2017-19": {
    "platform": "SUBARU_IMPREZA",
    "make": "Subaru",
    "brand": "subaru",
    "model": "Impreza",
    "year": [
      "2017",
      "2018",
      "2019"
    ],
    "package": "EyeSight Driver Assistance"
  },
  "Subaru Impreza 2020-22": {
    "platform": "SUBARU_IMPREZA_2020",
    "make": "Subaru",
    "brand": "subaru",
    "model": "Impreza",
    "year": [
      "2020",
      "2021",
      "2022"
    ],
    "package": "EyeSight Driver Assistance"
  },
  "Subaru Legacy 2015-18": {
    "platform": "SUBARU_LEGACY_PREGLOBAL",
    "make": "Subaru",
    "brand": "subaru",
    "model": "Legacy",
    "year": [
      "2015",
      "2016",
      "2017",
      "2018"
    ],
    "package": "EyeSight Driver Assistance"
  },
  "Subaru Legacy 2020-22": {
    "platform": "SUBARU_LEGACY",
    "make": "Subaru",
    "brand": "subaru",
    "model": "Legacy",
    "year": [
      "2020",
      "2021",
      "2022"
    ],
    "package": "All"
  },
  "Subaru Outback 2015-17": {
    "platform": "SUBARU_OUTBACK_PREGLOBAL",
    "make": "Subaru",
    "brand": "subaru",
    "model": "Outback",
    "year": [
      "2015",
      "2016",
      "2017"
    ],
    "package": "EyeSight Driver Assistance"
  },
  "Subaru Outback 2018-19": {
    "platform": "SUBARU_OUTBACK_PREGLOBAL_2018",
    "make": "Subaru",
    "brand": "subaru",
    "model": "Outback",
    "year": [
      "2018",
      "2019"
    ],
    "package": "EyeSight Driver Assistance"
  },
  "Subaru Outback 2020-22": {
    "platform": "SUBARU_OUTBACK",
    "make": "Subaru",
    "brand": "subaru",
    "model": "Outback",
    "year": [
      "2020",
      "2021",
      "2022"
    ],
    "package": "All"
  },
  "Subaru XV 2018-19": {
    "platform": "SUBARU_IMPREZA",
    "make": "Subaru",
    "brand": "subaru",
    "model": "XV",
    "year": [
      "2018",
      "2019"
    ],
    "package": "EyeSight Driver Assistance"
  },
  "Subaru XV 2020-21": {
    "platform": "SUBARU_IMPREZA_2020",
    "make": "Subaru",
    "brand": "subaru",
    "model": "XV",
    "year": [
      "2020",
      "2021"
    ],
    "package": "EyeSight Driver Assistance"
  },
  "Škoda Fabia 2022-23": {
    "platform": "SKODA_FABIA_MK4",
    "make": "Škoda",
    "brand": "volkswagen",
    "model": "Fabia",
    "year": [
      "2022",
      "2023"
    ],
    "package": "Adaptive Cruise Control (ACC) & Lane Assist"
  },
  "Škoda Kamiq 2021-23": {
    "platform": "SKODA_KAMIQ_MK1",
    "make": "Škoda",
    "brand": "volkswagen",
    "model": "Kamiq",
    "year": [
      "2021",
      "2022",
      "2023"
    ],
    "package": "Adaptive Cruise Control (ACC) & Lane Assist"
  },
  "Škoda Karoq 2019-23": {
    "platform": "SKODA_KAROQ_MK1",
    "make": "Škoda",
    "brand": "volkswagen",
    "model": "Karoq",
    "year": [
      "2019",
      "2020",
      "2021",
      "2022",
      "2023"
    ],
    "package": "Adaptive Cruise Control (ACC) & Lane Assist"
  },
  "Škoda Kodiaq 2017-23": {
    "platform": "SKODA_KODIAQ_MK1",
    "make": "Škoda",
    "brand": "volkswagen",
    "model": "Kodiaq",
    "year": [
      "2017",
      "2018",
      "2019",
      "2020",
      "2021",
      "2022",
      "2023"
    ],
    "package": "Adaptive Cruise Control (ACC) & Lane Assist"
  },
  "Škoda Octavia 2015-19": {
    "platform": "SKODA_OCTAVIA_MK3",
    "make": "Škoda",
    "brand": "volkswagen",
    "model": "Octavia",
    "year": [
      "2015",
      "2016",
      "2017",
      "2018",
      "2019"
    ],
    "package": "Adaptive Cruise Control (ACC) & Lane Assist"
  },
  "Škoda Octavia RS 2016": {
    "platform": "SKODA_OCTAVIA_MK3",
    "make": "Škoda",
    "brand": "volkswagen",
    "model": "Octavia RS",
    "year": [
      "2016"
    ],
    "package": "Adaptive Cruise Control (ACC) & Lane Assist"
  },
  "Škoda Octavia Scout 2017-19": {
    "platform": "SKODA_OCTAVIA_MK3",
    "make": "Škoda",
    "brand": "volkswagen",
    "model": "Octavia Scout",
    "year": [
      "2017",
      "2018",
      "2019"
    ],
    "package": "Adaptive Cruise Control (ACC) & Lane Assist"
  },
  "Škoda Scala 2020-23": {
    "platform": "SKODA_KAMIQ_MK1",
    "make": "Škoda",
    "brand": "volkswagen",
    "model": "Scala",
    "year": [
      "2020",
      "2021",
      "2022",
      "2023"
    ],
    "package": "Adaptive Cruise Control (ACC) & Lane Assist"
  },
  "Škoda Superb 2015-22": {
    "platform": "SKODA_SUPERB_MK3",
    "make": "Škoda",
    "brand": "volkswagen",
    "model": "Superb",
    "year": [
      "2015",
      "2016",
      "2017",
      "2018",
      "2019",
      "2020",
      "2021",
      "2022"
    ],
    "package": "Adaptive Cruise Control (ACC) & Lane Assist"
  },
  "Tesla Model 3 (with HW3) 2019-23": {
    "platform": "TESLA_MODEL_3",
    "make": "Tesla",
    "brand": "tesla",
    "model": "Model 3 (with HW3)",
    "year": [
      "2019",
      "2020",
      "2021",
      "2022",
      "2023"
    ],
    "package": "All"
  },
  "Tesla Model 3 (with HW4) 2024-25": {
    "platform": "TESLA_MODEL_3",
    "make": "Tesla",
    "brand": "tesla",
    "model": "Model 3 (with HW4)",
    "year": [
      "2024",
      "2025"
    ],
    "package": "All"
  },
  "Tesla Model Y (with HW3) 2020-23": {
    "platform": "TESLA_MODEL_Y",
    "make": "Tesla",
    "brand": "tesla",
    "model": "Model Y (with HW3)",
    "year": [
      "2020",
      "2021",
      "2022",
      "2023"
    ],
    "package": "All"
  },
  "Tesla Model Y (with HW4) 2024": {
    "platform": "TESLA_MODEL_Y",
    "make": "Tesla",
    "brand": "tesla",
    "model": "Model Y (with HW4)",
    "year": [
      "2024"
    ],
    "package": "All"
  },
  "Toyota Alphard 2019-20": {
    "platform": "TOYOTA_ALPHARD_TSS2",
    "make": "Toyota",
    "brand": "toyota",
    "model": "Alphard",
    "year": [
      "2019",
      "2020"
    ],
    "package": "All"
  },
  "Toyota Alphard Hybrid 2021": {
    "platform": "TOYOTA_ALPHARD_TSS2",
    "make": "Toyota",
    "brand": "toyota",
    "model": "Alphard Hybrid",
    "year": [
      "2021"
    ],
    "package": "All"
  },
  "Toyota Avalon 2016": {
    "platform": "TOYOTA_AVALON",
    "make": "Toyota",
    "brand": "toyota",
    "model": "Avalon",
    "year": [
      "2016"
    ],
    "package": "Toyota Safety Sense P"
  },
  "Toyota Avalon 2017-18": {
    "platform": "TOYOTA_AVALON",
    "make": "Toyota",
    "brand": "toyota",
    "model": "Avalon",
    "year": [
      "2017",
      "2018"
    ],
    "package": "All"
  },
  "Toyota Avalon 2019-21": {
    "platform": "TOYOTA_AVALON_2019",
    "make": "Toyota",
    "brand": "toyota",
    "model": "Avalon",
    "year": [
      "2019",
      "2020",
      "2021"
    ],
    "package": "All"
  },
  "Toyota Avalon 2022": {
    "platform": "TOYOTA_AVALON_TSS2",
    "make": "Toyota",
    "brand": "toyota",
    "model": "Avalon",
    "year": [
      "2022"
    ],
    "package": "All"
  },
  "Toyota Avalon Hybrid 2019-21": {
    "platform": "TOYOTA_AVALON_2019",
    "make": "Toyota",
    "brand": "toyota",
    "model": "Avalon Hybrid",
    "year": [
      "2019",
      "2020",
      "2021"
    ],
    "package": "All"
  },
  "Toyota Avalon Hybrid 2022": {
    "platform": "TOYOTA_AVALON_TSS2",
    "make": "Toyota",
    "brand": "toyota",
    "model": "Avalon Hybrid",
    "year": [
      "2022"
    ],
    "package": "All"
  },
  "Toyota C-HR 2017-20": {
    "platform": "TOYOTA_CHR",
    "make": "Toyota",
    "brand": "toyota",
    "model": "C-HR",
    "year": [
      "2017",
      "2018",
      "2019",
      "2020"
    ],
    "package": "All"
  },
  "Toyota C-HR 2021": {
    "platform": "TOYOTA_CHR_TSS2",
    "make": "Toyota",
    "brand": "toyota",
    "model": "C-HR",
    "year": [
      "2021"
    ],
    "package": "All"
  },
  "Toyota C-HR Hybrid 2017-20": {
    "platform": "TOYOTA_CHR",
    "make": "Toyota",
    "brand": "toyota",
    "model": "C-HR Hybrid",
    "year": [
      "2017",
      "2018",
      "2019",
      "2020"
    ],
    "package": "All"
  },
  "Toyota C-HR Hybrid 2021-22": {
    "platform": "TOYOTA_CHR_TSS2",
    "make": "Toyota",
    "brand": "toyota",
    "model": "C-HR Hybrid",
    "year": [
      "2021",
      "2022"
    ],
    "package": "All"
  },
  "Toyota Camry 2018-20": {
    "platform": "TOYOTA_CAMRY",
    "make": "Toyota",
    "brand": "toyota",
    "model": "Camry",
    "year": [
      "2018",
      "2019",
      "2020"
    ],
    "package": "All"
  },
  "Toyota Camry 2021-24": {
    "platform": "TOYOTA_CAMRY_TSS2",
    "make": "Toyota",
    "brand": "toyota",
    "model": "Camry",
    "year": [
      "2021",
      "2022",
      "2023",
      "2024"
    ],
    "package": "All"
  },
  "Toyota Camry Hybrid 2018-20": {
    "platform": "TOYOTA_CAMRY",
    "make": "Toyota",
    "brand": "toyota",
    "model": "Camry Hybrid",
    "year": [
      "2018",
      "2019",
      "2020"
    ],
    "package": "All"
  },
  "Toyota Camry Hybrid 2021-24": {
    "platform": "TOYOTA_CAMRY_TSS2",
    "make": "Toyota",
    "brand": "toyota",
    "model": "Camry Hybrid",
    "year": [
      "2021",
      "2022",
      "2023",
      "2024"
    ],
    "package": "All"
  },
  "Toyota Corolla 2017-19": {
    "platform": "TOYOTA_COROLLA",
    "make": "Toyota",
    "brand": "toyota",
    "model": "Corolla",
    "year": [
      "2017",
      "2018",
      "2019"
    ],
    "package": "All"
  },
  "Toyota Corolla 2020-22": {
    "platform": "TOYOTA_COROLLA_TSS2",
    "make": "Toyota",
    "brand": "toyota",
    "model": "Corolla",
    "year": [
      "2020",
      "2021",
      "2022"
    ],
    "package": "All"
  },
  "Toyota Corolla Cross (Non-US only) 2020-23": {
    "platform": "TOYOTA_COROLLA_TSS2",
    "make": "Toyota",
    "brand": "toyota",
    "model": "Corolla Cross (Non-US only)",
    "year": [
      "2020",
      "2021",
      "2022",
      "2023"
    ],
    "package": "All"
  },
  "Toyota Corolla Cross Hybrid (Non-US only) 2020-22": {
    "platform": "TOYOTA_COROLLA_TSS2",
    "make": "Toyota",
    "brand": "toyota",
    "model": "Corolla Cross Hybrid (Non-US only)",
    "year": [
      "2020",
      "2021",
      "2022"
    ],
    "package": "All"
  },
  "Toyota Corolla Hatchback 2019-22": {
    "platform": "TOYOTA_COROLLA_TSS2",
    "make": "Toyota",
    "brand": "toyota",
    "model": "Corolla Hatchback",
    "year": [
      "2019",
      "2020",
      "2021",
      "2022"
    ],
    "package": "All"
  },
  "Toyota Corolla Hybrid 2020-22": {
    "platform": "TOYOTA_COROLLA_TSS2",
    "make": "Toyota",
    "brand": "toyota",
    "model": "Corolla Hybrid",
    "year": [
      "2020",
      "2021",
      "2022"
    ],
    "package": "All"
  },
  "Toyota Corolla Hybrid (South America only) 2020-23": {
    "platform": "TOYOTA_COROLLA_TSS2",
    "make": "Toyota",
    "brand": "toyota",
    "model": "Corolla Hybrid (South America only)",
    "year": [
      "2020",
      "2021",
      "2022",
      "2023"
    ],
    "package": "All"
  },
  "Toyota Highlander 2017-19": {
    "platform": "TOYOTA_HIGHLANDER",
    "make": "Toyota",
    "brand": "toyota",
    "model": "Highlander",
    "year": [
      "2017",
      "2018",
      "2019"
    ],
    "package": "All"
  },
  "Toyota Highlander 2020-23": {
    "platform": "TOYOTA_HIGHLANDER_TSS2",
    "make": "Toyota",
    "brand": "toyota",
    "model": "Highlander",
    "year": [
      "2020",
      "2021",
      "2022",
      "2023"
    ],
    "package": "All"
  },
  "Toyota Highlander Hybrid 2017-19": {
    "platform": "TOYOTA_HIGHLANDER",
    "make": "Toyota",
    "brand": "toyota",
    "model": "Highlander Hybrid",
    "year": [
      "2017",
      "2018",
      "2019"
    ],
    "package": "All"
  },
  "Toyota Highlander Hybrid 2020-23": {
    "platform": "TOYOTA_HIGHLANDER_TSS2",
    "make": "Toyota",
    "brand": "toyota",
    "model": "Highlander Hybrid",
    "year": [
      "2020",
      "2021",
      "2022",
      "2023"
    ],
    "package": "All"
  },
  "Toyota Mirai 2021": {
    "platform": "TOYOTA_MIRAI",
    "make": "Toyota",
    "brand": "toyota",
    "model": "Mirai",
    "year": [
      "2021"
    ],
    "package": "All"
  },
  "Toyota Prius 2016": {
    "platform": "TOYOTA_PRIUS",
    "make": "Toyota",
    "brand": "toyota",
    "model": "Prius",
    "year": [
      "2016"
    ],
    "package": "Toyota Safety Sense P"
  },
  "Toyota Prius 2017-20": {
    "platform": "TOYOTA_PRIUS",
    "make": "Toyota",
    "brand": "toyota",
    "model": "Prius",
    "year": [
      "2017",
      "2018",
      "2019",
      "2020"
    ],
    "package": "All"
  },
  "Toyota Prius 2021-22": {
    "platform": "TOYOTA_PRIUS_TSS2",
    "make": "Toyota",
    "brand": "toyota",
    "model": "Prius",
    "year": [
      "2021",
      "2022"
    ],
    "package": "All"
  },
  "Toyota Prius Prime 2017-20": {
    "platform": "TOYOTA_PRIUS",
    "make": "Toyota",
    "brand": "toyota",
    "model": "Prius Prime",
    "year": [
      "2017",
      "2018",
      "2019",
      "2020"
    ],
    "package": "All"
  },
  "Toyota Prius Prime 2021-22": {
    "platform": "TOYOTA_PRIUS_TSS2",
    "make": "Toyota",
    "brand": "toyota",
    "model": "Prius Prime",
    "year": [
      "2021",
      "2022"
    ],
    "package": "All"
  },
  "Toyota Prius v 2017": {
    "platform": "TOYOTA_PRIUS_V",
    "make": "Toyota",
    "brand": "toyota",
    "model": "Prius v",
    "year": [
      "2017"
    ],
    "package": "Toyota Safety Sense P"
  },
  "Toyota RAV4 2016": {
    "platform": "TOYOTA_RAV4",
    "make": "Toyota",
    "brand": "toyota",
    "model": "RAV4",
    "year": [
      "2016"
    ],
    "package": "Toyota Safety Sense P"
  },
  "Toyota RAV4 2017-18": {
    "platform": "TOYOTA_RAV4",
    "make": "Toyota",
    "brand": "toyota",
    "model": "RAV4",
    "year": [
      "2017",
      "2018"
    ],
    "package": "All"
  },
  "Toyota RAV4 2019-21": {
    "platform": "TOYOTA_RAV4_TSS2",
    "make": "Toyota",
    "brand": "toyota",
    "model": "RAV4",
    "year": [
      "2019",
      "2020",
      "2021"
    ],
    "package": "All"
  },
  "Toyota RAV4 2022": {
    "platform": "TOYOTA_RAV4_TSS2_2022",
    "make": "Toyota",
    "brand": "toyota",
    "model": "RAV4",
    "year": [
      "2022"
    ],
    "package": "All"
  },
  "Toyota RAV4 2023-25": {
    "platform": "TOYOTA_RAV4_TSS2_2023",
    "make": "Toyota",
    "brand": "toyota",
    "model": "RAV4",
    "year": [
      "2023",
      "2024",
      "2025"
    ],
    "package": "All"
  },
  "Toyota RAV4 Hybrid 2016": {
    "platform": "TOYOTA_RAV4H",
    "make": "Toyota",
    "brand": "toyota",
    "model": "RAV4 Hybrid",
    "year": [
      "2016"
    ],
    "package": "Toyota Safety Sense P"
  },
  "Toyota RAV4 Hybrid 2017-18": {
    "platform": "TOYOTA_RAV4H",
    "make": "Toyota",
    "brand": "toyota",
    "model": "RAV4 Hybrid",
    "year": [
      "2017",
      "2018"
    ],
    "package": "All"
  },
  "Toyota RAV4 Hybrid 2019-21": {
    "platform": "TOYOTA_RAV4_TSS2",
    "make": "Toyota",
    "brand": "toyota",
    "model": "RAV4 Hybrid",
    "year": [
      "2019",
      "2020",
      "2021"
    ],
    "package": "All"
  },
  "Toyota RAV4 Hybrid 2022": {
    "platform": "TOYOTA_RAV4_TSS2_2022",
    "make": "Toyota",
    "brand": "toyota",
    "model": "RAV4 Hybrid",
    "year": [
      "2022"
    ],
    "package": "All"
  },
  "Toyota RAV4 Hybrid 2023-25": {
    "platform": "TOYOTA_RAV4_TSS2_2023",
    "make": "Toyota",
    "brand": "toyota",
    "model": "RAV4 Hybrid",
    "year": [
      "2023",
      "2024",
      "2025"
    ],
    "package": "All"
  },
  "Toyota RAV4 Prime 2021-23": {
    "platform": "TOYOTA_RAV4_PRIME",
    "make": "Toyota",
    "brand": "toyota",
    "model": "RAV4 Prime",
    "year": [
      "2021",
      "2022",
      "2023"
    ],
    "package": "All"
  },
  "Toyota Sienna 2018-20": {
    "platform": "TOYOTA_SIENNA",
    "make": "Toyota",
    "brand": "toyota",
    "model": "Sienna",
    "year": [
      "2018",
      "2019",
      "2020"
    ],
    "package": "All"
  },
  "Toyota Sienna 2021-23": {
    "platform": "TOYOTA_SIENNA_4TH_GEN",
    "make": "Toyota",
    "brand": "toyota",
    "model": "Sienna",
    "year": [
      "2021",
      "2022",
      "2023"
    ],
    "package": "All"
  },
  "Toyota Yaris (Non-US only) 2023": {
    "platform": "TOYOTA_YARIS",
    "make": "Toyota",
    "brand": "toyota",
    "model": "Yaris (Non-US only)",
    "year": [
      "2023"
    ],
    "package": "All"
  },
  "Volkswagen Arteon 2018-23": {
    "platform": "VOLKSWAGEN_ARTEON_MK1",
    "make": "Volkswagen",
    "brand": "volkswagen",
    "model": "Arteon",
    "year": [
      "2018",
      "2019",
      "2020",
      "2021",
      "2022",
      "2023"
    ],
    "package": "Adaptive Cruise Control (ACC) & Lane Assist"
  },
  "Volkswagen Arteon eHybrid 2020-23": {
    "platform": "VOLKSWAGEN_ARTEON_MK1",
    "make": "Volkswagen",
    "brand": "volkswagen",
    "model": "Arteon eHybrid",
    "year": [
      "2020",
      "2021",
      "2022",
      "2023"
    ],
    "package": "Adaptive Cruise Control (ACC) & Lane Assist"
  },
  "Volkswagen Arteon R 2020-23": {
    "platform": "VOLKSWAGEN_ARTEON_MK1",
    "make": "Volkswagen",
    "brand": "volkswagen",
    "model": "Arteon R",
    "year": [
      "2020",
      "2021",
      "2022",
      "2023"
    ],
    "package": "Adaptive Cruise Control (ACC) & Lane Assist"
  },
  "Volkswagen Arteon Shooting Brake 2020-23": {
    "platform": "VOLKSWAGEN_ARTEON_MK1",
    "make": "Volkswagen",
    "brand": "volkswagen",
    "model": "Arteon Shooting Brake",
    "year": [
      "2020",
      "2021",
      "2022",
      "2023"
    ],
    "package": "Adaptive Cruise Control (ACC) & Lane Assist"
  },
  "Volkswagen Atlas 2018-23": {
    "platform": "VOLKSWAGEN_ATLAS_MK1",
    "make": "Volkswagen",
    "brand": "volkswagen",
    "model": "Atlas",
    "year": [
      "2018",
      "2019",
      "2020",
      "2021",
      "2022",
      "2023"
    ],
    "package": "Adaptive Cruise Control (ACC) & Lane Assist"
  },
  "Volkswagen Atlas Cross Sport 2020-22": {
    "platform": "VOLKSWAGEN_ATLAS_MK1",
    "make": "Volkswagen",
    "brand": "volkswagen",
    "model": "Atlas Cross Sport",
    "year": [
      "2020",
      "2021",
      "2022"
    ],
    "package": "Adaptive Cruise Control (ACC) & Lane Assist"
  },
  "Volkswagen California 2021-23": {
    "platform": "VOLKSWAGEN_TRANSPORTER_T61",
    "make": "Volkswagen",
    "brand": "volkswagen",
    "model": "California",
    "year": [
      "2021",
      "2022",
      "2023"
    ],
    "package": "Adaptive Cruise Control (ACC) & Lane Assist"
  },
  "Volkswagen Caravelle 2020": {
    "platform": "VOLKSWAGEN_TRANSPORTER_T61",
    "make": "Volkswagen",
    "brand": "volkswagen",
    "model": "Caravelle",
    "year": [
      "2020"
    ],
    "package": "Adaptive Cruise Control (ACC) & Lane Assist"
  },
  "Volkswagen CC 2018-22": {
    "platform": "VOLKSWAGEN_ARTEON_MK1",
    "make": "Volkswagen",
    "brand": "volkswagen",
    "model": "CC",
    "year": [
      "2018",
      "2019",
      "2020",
      "2021",
      "2022"
    ],
    "package": "Adaptive Cruise Control (ACC) & Lane Assist"
  },
  "Volkswagen Crafter 2017-24": {
    "platform": "VOLKSWAGEN_CRAFTER_MK2",
    "make": "Volkswagen",
    "brand": "volkswagen",
    "model": "Crafter",
    "year": [
      "2017",
      "2018",
      "2019",
      "2020",
      "2021",
      "2022",
      "2023",
      "2024"
    ],
    "package": "Adaptive Cruise Control (ACC) & Lane Assist"
  },
  "Volkswagen e-Crafter 2018-24": {
    "platform": "VOLKSWAGEN_CRAFTER_MK2",
    "make": "Volkswagen",
    "brand": "volkswagen",
    "model": "e-Crafter",
    "year": [
      "2018",
      "2019",
      "2020",
      "2021",
      "2022",
      "2023",
      "2024"
    ],
    "package": "Adaptive Cruise Control (ACC) & Lane Assist"
  },
  "Volkswagen e-Golf 2014-20": {
    "platform": "VOLKSWAGEN_GOLF_MK7",
    "make": "Volkswagen",
    "brand": "volkswagen",
    "model": "e-Golf",
    "year": [
      "2014",
      "2015",
      "2016",
      "2017",
      "2018",
      "2019",
      "2020"
    ],
    "package": "Adaptive Cruise Control (ACC) & Lane Assist"
  },
  "Volkswagen Golf 2015-20": {
    "platform": "VOLKSWAGEN_GOLF_MK7",
    "make": "Volkswagen",
    "brand": "volkswagen",
    "model": "Golf",
    "year": [
      "2015",
      "2016",
      "2017",
      "2018",
      "2019",
      "2020"
    ],
    "package": "Adaptive Cruise Control (ACC) & Lane Assist"
  },
  "Volkswagen Golf Alltrack 2015-19": {
    "platform": "VOLKSWAGEN_GOLF_MK7",
    "make": "Volkswagen",
    "brand": "volkswagen",
    "model": "Golf Alltrack",
    "year": [
      "2015",
      "2016",
      "2017",
      "2018",
      "2019"
    ],
    "package": "Adaptive Cruise Control (ACC) & Lane Assist"
  },
  "Volkswagen Golf GTD 2015-20": {
    "platform": "VOLKSWAGEN_GOLF_MK7",
    "make": "Volkswagen",
    "brand": "volkswagen",
    "model": "Golf GTD",
    "year": [
      "2015",
      "2016",
      "2017",
      "2018",
      "2019",
      "2020"
    ],
    "package": "Adaptive Cruise Control (ACC) & Lane Assist"
  },
  "Volkswagen Golf GTE 2015-20": {
    "platform": "VOLKSWAGEN_GOLF_MK7",
    "make": "Volkswagen",
    "brand": "volkswagen",
    "model": "Golf GTE",
    "year": [
      "2015",
      "2016",
      "2017",
      "2018",
      "2019",
      "2020"
    ],
    "package": "Adaptive Cruise Control (ACC) & Lane Assist"
  },
  "Volkswagen Golf GTI 2015-21": {
    "platform": "VOLKSWAGEN_GOLF_MK7",
    "make": "Volkswagen",
    "brand": "volkswagen",
    "model": "Golf GTI",
    "year": [
      "2015",
      "2016",
      "2017",
      "2018",
      "2019",
      "2020",
      "2021"
    ],
    "package": "Adaptive Cruise Control (ACC) & Lane Assist"
  },
  "Volkswagen Golf R 2015-19": {
    "platform": "VOLKSWAGEN_GOLF_MK7",
    "make": "Volkswagen",
    "brand": "volkswagen",
    "model": "Golf R",
    "year": [
      "2015",
      "2016",
      "2017",
      "2018",
      "2019"
    ],
    "package": "Adaptive Cruise Control (ACC) & Lane Assist"
  },
  "Volkswagen Golf SportsVan 2015-20": {
    "platform": "VOLKSWAGEN_GOLF_MK7",
    "make": "Volkswagen",
    "brand": "volkswagen",
    "model": "Golf SportsVan",
    "year": [
      "2015",
      "2016",
      "2017",
      "2018",
      "2019",
      "2020"
    ],
    "package": "Adaptive Cruise Control (ACC) & Lane Assist"
  },
  "Volkswagen Grand California 2019-24": {
    "platform": "VOLKSWAGEN_CRAFTER_MK2",
    "make": "Volkswagen",
    "brand": "volkswagen",
    "model": "Grand California",
    "year": [
      "2019",
      "2020",
      "2021",
      "2022",
      "2023",
      "2024"
    ],
    "package": "Adaptive Cruise Control (ACC) & Lane Assist"
  },
  "Volkswagen Jetta 2018-23": {
    "platform": "VOLKSWAGEN_JETTA_MK7",
    "make": "Volkswagen",
    "brand": "volkswagen",
    "model": "Jetta",
    "year": [
      "2018",
      "2019",
      "2020",
      "2021",
      "2022",
      "2023"
    ],
    "package": "Adaptive Cruise Control (ACC) & Lane Assist"
  },
  "Volkswagen Jetta GLI 2021-23": {
    "platform": "VOLKSWAGEN_JETTA_MK7",
    "make": "Volkswagen",
    "brand": "volkswagen",
    "model": "Jetta GLI",
    "year": [
      "2021",
      "2022",
      "2023"
    ],
    "package": "Adaptive Cruise Control (ACC) & Lane Assist"
  },
  "Volkswagen Passat 2015-22": {
    "platform": "VOLKSWAGEN_PASSAT_MK8",
    "make": "Volkswagen",
    "brand": "volkswagen",
    "model": "Passat",
    "year": [
      "2015",
      "2016",
      "2017",
      "2018",
      "2019",
      "2020",
      "2021",
      "2022"
    ],
    "package": "Adaptive Cruise Control (ACC) & Lane Assist"
  },
  "Volkswagen Passat Alltrack 2015-22": {
    "platform": "VOLKSWAGEN_PASSAT_MK8",
    "make": "Volkswagen",
    "brand": "volkswagen",
    "model": "Passat Alltrack",
    "year": [
      "2015",
      "2016",
      "2017",
      "2018",
      "2019",
      "2020",
      "2021",
      "2022"
    ],
    "package": "Adaptive Cruise Control (ACC) & Lane Assist"
  },
  "Volkswagen Passat GTE 2015-22": {
    "platform": "VOLKSWAGEN_PASSAT_MK8",
    "make": "Volkswagen",
    "brand": "volkswagen",
    "model": "Passat GTE",
    "year": [
      "2015",
      "2016",
      "2017",
      "2018",
      "2019",
      "2020",
      "2021",
      "2022"
    ],
    "package": "Adaptive Cruise Control (ACC) & Lane Assist"
  },
  "Volkswagen Polo 2018-23": {
    "platform": "VOLKSWAGEN_POLO_MK6",
    "make": "Volkswagen",
    "brand": "volkswagen",
    "model": "Polo",
    "year": [
      "2018",
      "2019",
      "2020",
      "2021",
      "2022",
      "2023"
    ],
    "package": "Adaptive Cruise Control (ACC) & Lane Assist"
  },
  "Volkswagen Polo GTI 2018-23": {
    "platform": "VOLKSWAGEN_POLO_MK6",
    "make": "Volkswagen",
    "brand": "volkswagen",
    "model": "Polo GTI",
    "year": [
      "2018",
      "2019",
      "2020",
      "2021",
      "2022",
      "2023"
    ],
    "package": "Adaptive Cruise Control (ACC) & Lane Assist"
  },
  "Volkswagen T-Cross 2021": {
    "platform": "VOLKSWAGEN_TCROSS_MK1",
    "make": "Volkswagen",
    "brand": "volkswagen",
    "model": "T-Cross",
    "year": [
      "2021"
    ],
    "package": "Adaptive Cruise Control (ACC) & Lane Assist"
  },
  "Volkswagen T-Roc 2018-23": {
    "platform": "VOLKSWAGEN_TROC_MK1",
    "make": "Volkswagen",
    "brand": "volkswagen",
    "model": "T-Roc",
    "year": [
      "2018",
      "2019",
      "2020",
      "2021",
      "2022",
      "2023"
    ],
    "package": "Adaptive Cruise Control (ACC) & Lane Assist"
  },
  "Volkswagen Taos 2022-24": {
    "platform": "VOLKSWAGEN_TAOS_MK1",
    "make": "Volkswagen",
    "brand": "volkswagen",
    "model": "Taos",
    "year": [
      "2022",
      "2023",
      "2024"
    ],
    "package": "Adaptive Cruise Control (ACC) & Lane Assist"
  },
  "Volkswagen Teramont 2018-22": {
    "platform": "VOLKSWAGEN_ATLAS_MK1",
    "make": "Volkswagen",
    "brand": "volkswagen",
    "model": "Teramont",
    "year": [
      "2018",
      "2019",
      "2020",
      "2021",
      "2022"
    ],
    "package": "Adaptive Cruise Control (ACC) & Lane Assist"
  },
  "Volkswagen Teramont Cross Sport 2021-22": {
    "platform": "VOLKSWAGEN_ATLAS_MK1",
    "make": "Volkswagen",
    "brand": "volkswagen",
    "model": "Teramont Cross Sport",
    "year": [
      "2021",
      "2022"
    ],
    "package": "Adaptive Cruise Control (ACC) & Lane Assist"
  },
  "Volkswagen Teramont X 2021-22": {
    "platform": "VOLKSWAGEN_ATLAS_MK1",
    "make": "Volkswagen",
    "brand": "volkswagen",
    "model": "Teramont X",
    "year": [
      "2021",
      "2022"
    ],
    "package": "Adaptive Cruise Control (ACC) & Lane Assist"
  },
  "Volkswagen Tiguan 2018-24": {
    "platform": "VOLKSWAGEN_TIGUAN_MK2",
    "make": "Volkswagen",
    "brand": "volkswagen",
    "model": "Tiguan",
    "year": [
      "2018",
      "2019",
      "2020",
      "2021",
      "2022",
      "2023",
      "2024"
    ],
    "package": "Adaptive Cruise Control (ACC) & Lane Assist"
  },
  "Volkswagen Tiguan eHybrid 2021-23": {
    "platform": "VOLKSWAGEN_TIGUAN_MK2",
    "make": "Volkswagen",
    "brand": "volkswagen",
    "model": "Tiguan eHybrid",
    "year": [
      "2021",
      "2022",
      "2023"
    ],
    "package": "Adaptive Cruise Control (ACC) & Lane Assist"
  },
  "Volkswagen Touran 2016-23": {
    "platform": "VOLKSWAGEN_TOURAN_MK2",
    "make": "Volkswagen",
    "brand": "volkswagen",
    "model": "Touran",
    "year": [
      "2016",
      "2017",
      "2018",
      "2019",
      "2020",
      "2021",
      "2022",
      "2023"
    ],
    "package": "Adaptive Cruise Control (ACC) & Lane Assist"
  }
}<|MERGE_RESOLUTION|>--- conflicted
+++ resolved
@@ -1460,7 +1460,6 @@
     ],
     "package": "Smart Cruise Control (SCC)"
   },
-<<<<<<< HEAD
   "Hyundai Kona Electric (without HDA II) 2024": {
     "platform": "HYUNDAI_KONA_EV_2ND_GEN",
     "make": "Hyundai",
@@ -1470,7 +1469,7 @@
       "2024"
     ],
     "package": "Smart Cruise Control (SCC)"
-=======
+  },
   "Hyundai Kona Electric Non-SCC 2019": {
     "platform": "HYUNDAI_KONA_EV_NON_SCC",
     "make": "Hyundai",
@@ -1480,7 +1479,6 @@
       "2019"
     ],
     "package": "No Smart Cruise Control (Non-SCC)"
->>>>>>> 23d37a87
   },
   "Hyundai Kona Hybrid 2020": {
     "platform": "HYUNDAI_KONA_HEV",
@@ -1492,7 +1490,6 @@
     ],
     "package": "Smart Cruise Control (SCC)"
   },
-<<<<<<< HEAD
   "Hyundai Kona Hybrid (without HDA II) 2024": {
     "platform": "HYUNDAI_KONA_HEV_2ND_GEN",
     "make": "Hyundai",
@@ -1502,7 +1499,7 @@
       "2024"
     ],
     "package": "Smart Cruise Control (SCC)"
-=======
+  },
   "Hyundai Kona Non-SCC 2019": {
     "platform": "HYUNDAI_KONA_NON_SCC",
     "make": "Hyundai",
@@ -1512,7 +1509,6 @@
       "2019"
     ],
     "package": "No Smart Cruise Control (Non-SCC)"
->>>>>>> 23d37a87
   },
   "Hyundai Nexo 2021": {
     "platform": "HYUNDAI_NEXO_1ST_GEN",
