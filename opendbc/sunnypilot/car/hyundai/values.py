--- conflicted
+++ resolved
@@ -29,11 +29,8 @@
   NON_SCC = 2 ** 6
   NON_SCC_RADAR_FCA = 2 ** 7  # most with FCA come from the camera
   NON_SCC_NO_FCA = 2 ** 8  # not all have FCA
-<<<<<<< HEAD
-  RADAR_OFF = 2 ** 9
-  RADAR_LEAD_ONLY = 2 ** 10
-  RADAR_FULL_RADAR = 2 ** 11
-=======
   SPEED_LIMIT_AVAILABLE = 2 ** 9  # platforms with speed limit data available
   HAS_LKAS12 = 2 ** 10
->>>>>>> 64a581c2
+  RADAR_OFF = 2 ** 11
+  RADAR_LEAD_ONLY = 2 ** 12
+  RADAR_FULL_RADAR = 2 ** 13