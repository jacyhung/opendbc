#pragma once

#include "safety_declarations.h"
#include "safety_hyundai_common.h"

#define HYUNDAI_CANFD_CRUISE_BUTTON_TX_MSGS(bus) \
  {0x1CF, bus, 8, .check_relay = false},  /* CRUISE_BUTTON */   \

#define HYUNDAI_CANFD_LKA_STEERING_COMMON_TX_MSGS(a_can, e_can) \
  HYUNDAI_CANFD_CRUISE_BUTTON_TX_MSGS(e_can)                        \
  {0x50,  a_can, 16, .check_relay = (a_can) == 0},  /* LKAS */      \
  {0x2A4, a_can, 24, .check_relay = (a_can) == 0},  /* CAM_0x2A4 */ \

#define HYUNDAI_CANFD_LKA_STEERING_ALT_COMMON_TX_MSGS(a_can, e_can) \
  HYUNDAI_CANFD_CRUISE_BUTTON_TX_MSGS(e_can)                        \
  {0x110, a_can, 32, .check_relay = (a_can) == 0},  /* LKAS_ALT */  \
  {0x362, a_can, 32, .check_relay = (a_can) == 0},  /* CAM_0x362 */ \

#define HYUNDAI_CANFD_LFA_STEERING_COMMON_TX_MSGS(e_can)  \
  {0x12A, e_can, 16, .check_relay = (e_can) == 0},  /* LFA */            \
  {0x1E0, e_can, 16, .check_relay = (e_can) == 0},  /* LFAHDA_CLUSTER */ \

#define HYUNDAI_CANFD_SCC_CONTROL_COMMON_TX_MSGS(e_can, longitudinal) \
  {0x1A0, e_can, 32, .check_relay = (longitudinal)},  /* SCC_CONTROL */ \

// *** Addresses checked in rx hook ***
// EV, ICE, HYBRID: ACCELERATOR (0x35), ACCELERATOR_BRAKE_ALT (0x100), ACCELERATOR_ALT (0x105)
#define HYUNDAI_CANFD_COMMON_RX_CHECKS(pt_bus)                                                               \
  {.msg = {{0x35, (pt_bus), 32, .max_counter = 0xffU, .frequency = 100U},                                    \
           {0x100, (pt_bus), 32, .max_counter = 0xffU, .frequency = 100U},                                   \
           {0x105, (pt_bus), 32, .max_counter = 0xffU, .frequency = 100U}}},                                 \
  {.msg = {{0x175, (pt_bus), 24, .max_counter = 0xffU, .frequency = 50U}, { 0 }, { 0 }}},                    \
  {.msg = {{0xa0, (pt_bus), 24, .max_counter = 0xffU, .frequency = 100U}, { 0 }, { 0 }}},                    \
  {.msg = {{0xea, (pt_bus), 24, .max_counter = 0xffU, .frequency = 100U}, { 0 }, { 0 }}},                    \

#define HYUNDAI_CANFD_STD_BUTTONS_RX_CHECKS(pt_bus)                                                               \
  HYUNDAI_CANFD_COMMON_RX_CHECKS(pt_bus)                                                                          \
  {.msg = {{0x1cf, (pt_bus), 8, .ignore_checksum = true, .max_counter = 0xfU, .frequency = 50U}, { 0 }, { 0 }}},  \

#define HYUNDAI_CANFD_ALT_BUTTONS_RX_CHECKS(pt_bus)                                                                 \
  HYUNDAI_CANFD_COMMON_RX_CHECKS(pt_bus)                                                                            \
  {.msg = {{0x1aa, (pt_bus), 16, .ignore_checksum = true, .max_counter = 0xffU, .frequency = 50U}, { 0 }, { 0 }}},  \

// SCC_CONTROL (from ADAS unit or camera)
#define HYUNDAI_CANFD_SCC_ADDR_CHECK(scc_bus)                                               \
  {.msg = {{0x1a0, (scc_bus), 32, .max_counter = 0xffU, .frequency = 50U}, { 0 }, { 0 }}},  \

static bool hyundai_canfd_alt_buttons = false;
static bool hyundai_canfd_lka_steering_alt = false;
static bool hyundai_ccnc = false;

static int hyundai_canfd_get_lka_addr(void) {
  return hyundai_canfd_lka_steering_alt ? 0x110 : 0x50;
}

static uint8_t hyundai_canfd_get_counter(const CANPacket_t *to_push) {
  uint8_t ret = 0;
  if (GET_LEN(to_push) == 8U) {
    ret = GET_BYTE(to_push, 1) >> 4;
  } else {
    ret = GET_BYTE(to_push, 2);
  }
  return ret;
}

static uint32_t hyundai_canfd_get_checksum(const CANPacket_t *to_push) {
  uint32_t chksum = GET_BYTE(to_push, 0) | (GET_BYTE(to_push, 1) << 8);
  return chksum;
}

static void hyundai_canfd_rx_hook(const CANPacket_t *to_push) {
  int bus = GET_BUS(to_push);
  int addr = GET_ADDR(to_push);

  const int pt_bus = hyundai_canfd_lka_steering ? 1 : 0;
  const int scc_bus = hyundai_camera_scc ? 2 : pt_bus;

  if (bus == pt_bus) {
    // driver torque
    if (addr == 0xea) {
      int torque_driver_new = ((GET_BYTE(to_push, 11) & 0x1fU) << 8U) | GET_BYTE(to_push, 10);
      torque_driver_new -= 4095;
      update_sample(&torque_driver, torque_driver_new);
    }

    // cruise buttons
    const int button_addr = hyundai_canfd_alt_buttons ? 0x1aa : 0x1cf;
    if (addr == button_addr) {
      bool main_button = false;
      int cruise_button = 0;
      if (addr == 0x1cf) {
        cruise_button = GET_BYTE(to_push, 2) & 0x7U;
        main_button = GET_BIT(to_push, 19U);
      } else {
        cruise_button = (GET_BYTE(to_push, 4) >> 4) & 0x7U;
        main_button = GET_BIT(to_push, 34U);
      }
      hyundai_common_cruise_buttons_check(cruise_button, main_button);
    }

    // gas press, different for EV, hybrid, and ICE models
    if ((addr == 0x35) && hyundai_ev_gas_signal) {
      gas_pressed = GET_BYTE(to_push, 5) != 0U;
    } else if ((addr == 0x105) && hyundai_hybrid_gas_signal) {
      gas_pressed = GET_BIT(to_push, 103U) || (GET_BYTE(to_push, 13) != 0U) || GET_BIT(to_push, 112U);
    } else if ((addr == 0x100) && !hyundai_ev_gas_signal && !hyundai_hybrid_gas_signal) {
      gas_pressed = GET_BIT(to_push, 176U);
    } else {
    }

    // brake press
    if (addr == 0x175) {
      brake_pressed = GET_BIT(to_push, 81U);
    }

    // vehicle moving
    if (addr == 0xa0) {
      uint32_t fl = (GET_BYTES(to_push, 8, 2)) & 0x3FFFU;
      uint32_t fr = (GET_BYTES(to_push, 10, 2)) & 0x3FFFU;
      uint32_t rl = (GET_BYTES(to_push, 12, 2)) & 0x3FFFU;
      uint32_t rr = (GET_BYTES(to_push, 14, 2)) & 0x3FFFU;
      vehicle_moving = (fl > HYUNDAI_STANDSTILL_THRSLD) || (fr > HYUNDAI_STANDSTILL_THRSLD) ||
                       (rl > HYUNDAI_STANDSTILL_THRSLD) || (rr > HYUNDAI_STANDSTILL_THRSLD);

      // average of all 4 wheel speeds. Conversion: raw * 0.03125 / 3.6 = m/s
      UPDATE_VEHICLE_SPEED((fr + rr + rl + fl) / 4.0 * 0.03125 / 3.6);
    }
  }

  if (bus == scc_bus) {
    // cruise state
    if ((addr == 0x1a0) && !hyundai_longitudinal) {
      // 1=enabled, 2=driver override
      int cruise_status = ((GET_BYTE(to_push, 8) >> 4) & 0x7U);
      bool cruise_engaged = (cruise_status == 1) || (cruise_status == 2);
      hyundai_common_cruise_state_check(cruise_engaged);
    }
  }
}

static bool hyundai_canfd_tx_hook(const CANPacket_t *to_send) {
  const TorqueSteeringLimits HYUNDAI_CANFD_STEERING_LIMITS = {
    .max_torque = 384,
    .max_rt_delta = 112,
    .max_rate_up = 10,
    .max_rate_down = 10,
    .driver_torque_allowance = 250,
    .driver_torque_multiplier = 2,
    .type = TorqueDriverLimited,

    // the EPS faults when the steering angle is above a certain threshold for too long. to prevent this,
    // we allow setting torque actuation bit to 0 while maintaining the requested torque value for two consecutive frames
    .min_valid_request_frames = 89,
    .max_invalid_request_frames = 2,
    .min_valid_request_rt_interval = 810000,  // 810ms; a ~10% buffer on cutting every 90 frames
    .has_steer_req_tolerance = true,
  };

  bool tx = true;
  int addr = GET_ADDR(to_send);

  // steering
  const int steer_addr = (hyundai_canfd_lka_steering && !hyundai_longitudinal) ? hyundai_canfd_get_lka_addr() : 0x12a;
  if (addr == steer_addr) {
    int desired_torque = (((GET_BYTE(to_send, 6) & 0xFU) << 7U) | (GET_BYTE(to_send, 5) >> 1U)) - 1024U;
    bool steer_req = GET_BIT(to_send, 52U);

    if (steer_torque_cmd_checks(desired_torque, steer_req, HYUNDAI_CANFD_STEERING_LIMITS)) {
      tx = false;
    }
  }

  // cruise buttons check
  if (addr == 0x1cf) {
    int button = GET_BYTE(to_send, 2) & 0x7U;
    bool is_cancel = (button == HYUNDAI_BTN_CANCEL);
    bool is_resume = (button == HYUNDAI_BTN_RESUME);

    bool allowed = (is_cancel && cruise_engaged_prev) || (is_resume && controls_allowed);
    if (!allowed) {
      tx = false;
    }
  }

  // UDS: only tester present ("\x02\x3E\x80\x00\x00\x00\x00\x00") allowed on diagnostics address
  if (((addr == 0x730) && hyundai_canfd_lka_steering) || ((addr == 0x7D0) && !hyundai_camera_scc)) {
    if ((GET_BYTES(to_send, 0, 4) != 0x00803E02U) || (GET_BYTES(to_send, 4, 4) != 0x0U)) {
      tx = false;
    }
  }

  // ACCEL: safety check
  if (addr == 0x1a0) {
    int desired_accel_raw = (((GET_BYTE(to_send, 17) & 0x7U) << 8) | GET_BYTE(to_send, 16)) - 1023U;
    int desired_accel_val = ((GET_BYTE(to_send, 18) << 4) | (GET_BYTE(to_send, 17) >> 4)) - 1023U;

    bool violation = false;

    if (hyundai_longitudinal) {
      violation |= longitudinal_accel_checks(desired_accel_raw, HYUNDAI_LONG_LIMITS);
      violation |= longitudinal_accel_checks(desired_accel_val, HYUNDAI_LONG_LIMITS);
    } else {
      // only used to cancel on here
      const int acc_mode = (GET_BYTE(to_send, 8) >> 4) & 0x7U;
      if (acc_mode != 4) {
        violation = true;
      }

      if ((desired_accel_raw != 0) || (desired_accel_val != 0)) {
        violation = true;
      }
    }

    if (violation) {
      tx = false;
    }
  }

  return tx;
}

<<<<<<< HEAD
static bool hyundai_canfd_fwd_hook(int bus_num, int addr) {
  bool block_msg = false;

  if (bus_num == 0) {
    block_msg = ((hyundai_ccnc) && (((addr) == 0xEA) || ((addr) == 0x7C4)));
  } else if (bus_num == 2) {
    // LKAS for cars with LKAS and LFA messages, LFA for cars with no LKAS messages
    int lfa_block_addr = hyundai_canfd_lka_steering_alt ? 0x362 : 0x2a4;
    bool is_lka_msg = ((addr == hyundai_canfd_get_lka_addr()) || (addr == lfa_block_addr)) && hyundai_canfd_lka_steering;
    bool is_lfa_msg = ((addr == 0x12a) && !hyundai_canfd_lka_steering);

    // HUD icons
    bool is_lfahda_msg = ((addr == 0x1e0) && !hyundai_canfd_lka_steering);

    // SCC_CONTROL and ADRV_0x160 for camera SCC cars, we send our own longitudinal commands and to show FCA light
    bool is_scc_msg = (((addr == 0x1a0) || (!hyundai_ccnc && (addr == 0x160))) && hyundai_longitudinal && !hyundai_canfd_lka_steering);

    // CCNC messages
    bool is_ccnc_msg = (addr == 0x161) || (addr == 0x162);

    block_msg = is_lka_msg || is_lfa_msg || is_lfahda_msg || is_scc_msg || is_ccnc_msg;
  } else {
    block_msg = false;
  }

  return block_msg;
}

=======
>>>>>>> d7d0926a
static safety_config hyundai_canfd_init(uint16_t param) {
  const int HYUNDAI_PARAM_CANFD_LKA_STEERING_ALT = 128;
  const int HYUNDAI_PARAM_CANFD_ALT_BUTTONS = 32;
  const int HYUNDAI_PARAM_CCNC = 1024;

  static const CanMsg HYUNDAI_CANFD_LKA_STEERING_TX_MSGS[] = {
    HYUNDAI_CANFD_LKA_STEERING_COMMON_TX_MSGS(0, 1)
  };

  static const CanMsg HYUNDAI_CANFD_LKA_STEERING_ALT_TX_MSGS[] = {
    HYUNDAI_CANFD_LKA_STEERING_ALT_COMMON_TX_MSGS(0, 1)
  };

  static const CanMsg HYUNDAI_CANFD_LKA_STEERING_LONG_TX_MSGS[] = {
    HYUNDAI_CANFD_LKA_STEERING_COMMON_TX_MSGS(0, 1)
    HYUNDAI_CANFD_LFA_STEERING_COMMON_TX_MSGS(1)
    HYUNDAI_CANFD_SCC_CONTROL_COMMON_TX_MSGS(1, true)
    {0x51,  0, 32, .check_relay = false},  // ADRV_0x51
    {0x730, 1,  8, .check_relay = false},  // tester present for ADAS ECU disable
    {0x160, 1, 16, .check_relay = false},  // ADRV_0x160
    {0x1EA, 1, 32, .check_relay = false},  // ADRV_0x1ea
    {0x200, 1,  8, .check_relay = false},  // ADRV_0x200
    {0x345, 1,  8, .check_relay = false},  // ADRV_0x345
    {0x1DA, 1, 32, .check_relay = false},  // ADRV_0x1da
  };

  static const CanMsg HYUNDAI_CANFD_LFA_STEERING_TX_MSGS[] = {
    HYUNDAI_CANFD_CRUISE_BUTTON_TX_MSGS(2)
    HYUNDAI_CANFD_LFA_STEERING_COMMON_TX_MSGS(0)
    HYUNDAI_CANFD_SCC_CONTROL_COMMON_TX_MSGS(0, false)
  };

  // ADRV_0x160 is checked for radar liveness
  static const CanMsg HYUNDAI_CANFD_LFA_STEERING_LONG_TX_MSGS[] = {
    HYUNDAI_CANFD_CRUISE_BUTTON_TX_MSGS(2)
    HYUNDAI_CANFD_LFA_STEERING_COMMON_TX_MSGS(0)
    HYUNDAI_CANFD_SCC_CONTROL_COMMON_TX_MSGS(0, true)
    {0x160, 0, 16, .check_relay = true}, // ADRV_0x160
    {0x7D0, 0, 8, .check_relay = false},  // tester present for radar ECU disable
  };

  // ADRV_0x160 is checked for relay malfunction
#define HYUNDAI_CANFD_LFA_STEERING_CAMERA_SCC_TX_MSGS(longitudinal) \
    HYUNDAI_CANFD_CRUISE_BUTTON_TX_MSGS(2) \
    HYUNDAI_CANFD_LFA_STEERING_COMMON_TX_MSGS(0) \
    HYUNDAI_CANFD_SCC_CONTROL_COMMON_TX_MSGS(0, (longitudinal)) \
<<<<<<< HEAD
    {0x160, 0, 16, false}, /* ADRV_0x160 */ \
    {0x161, 0, 32, false}, /* CCNC_0x161 */ \
    {0x162, 0, 32, false}, /* CCNC_0x162 */ \
=======
    {0x160, 0, 16, .check_relay = (longitudinal)}, /* ADRV_0x160 */ \
>>>>>>> d7d0926a

  hyundai_common_init(param);

  gen_crc_lookup_table_16(0x1021, hyundai_canfd_crc_lut);
  hyundai_canfd_alt_buttons = GET_FLAG(param, HYUNDAI_PARAM_CANFD_ALT_BUTTONS);
  hyundai_canfd_lka_steering_alt = GET_FLAG(param, HYUNDAI_PARAM_CANFD_LKA_STEERING_ALT);
  hyundai_ccnc = GET_FLAG(param, HYUNDAI_PARAM_CCNC);

  safety_config ret;
  if (hyundai_longitudinal) {
    if (hyundai_canfd_lka_steering) {
      static RxCheck hyundai_canfd_lka_steering_long_rx_checks[] = {
        HYUNDAI_CANFD_STD_BUTTONS_RX_CHECKS(1)
      };

      ret = BUILD_SAFETY_CFG(hyundai_canfd_lka_steering_long_rx_checks, HYUNDAI_CANFD_LKA_STEERING_LONG_TX_MSGS);

    } else {
      // Longitudinal checks for LFA steering
      static RxCheck hyundai_canfd_long_rx_checks[] = {
        HYUNDAI_CANFD_STD_BUTTONS_RX_CHECKS(0)
      };

      static RxCheck hyundai_canfd_alt_buttons_long_rx_checks[] = {
        HYUNDAI_CANFD_ALT_BUTTONS_RX_CHECKS(0)
      };

      static CanMsg hyundai_canfd_lfa_steering_camera_scc_tx_msgs[] = {
        HYUNDAI_CANFD_LFA_STEERING_CAMERA_SCC_TX_MSGS(true)
      };

      if (hyundai_canfd_alt_buttons) {
        SET_RX_CHECKS(hyundai_canfd_alt_buttons_long_rx_checks, ret);
      } else {
        SET_RX_CHECKS(hyundai_canfd_long_rx_checks, ret);
      }

      if (hyundai_camera_scc) {
        SET_TX_MSGS(hyundai_canfd_lfa_steering_camera_scc_tx_msgs, ret);
      } else {
        SET_TX_MSGS(HYUNDAI_CANFD_LFA_STEERING_LONG_TX_MSGS, ret);
      }
    }

  } else {
    if (hyundai_canfd_lka_steering) {
      // *** LKA steering checks ***
      // E-CAN is on bus 1, SCC messages are sent on cars with ADRV ECU.
      // Does not use the alt buttons message
      static RxCheck hyundai_canfd_lka_steering_rx_checks[] = {
        HYUNDAI_CANFD_STD_BUTTONS_RX_CHECKS(1)
        HYUNDAI_CANFD_SCC_ADDR_CHECK(1)
      };

      SET_RX_CHECKS(hyundai_canfd_lka_steering_rx_checks, ret);
      if (hyundai_canfd_lka_steering_alt) {
        SET_TX_MSGS(HYUNDAI_CANFD_LKA_STEERING_ALT_TX_MSGS, ret);
      } else {
        SET_TX_MSGS(HYUNDAI_CANFD_LKA_STEERING_TX_MSGS, ret);
      }

    } else if (!hyundai_camera_scc) {
      // Radar sends SCC messages on these cars instead of camera
      static RxCheck hyundai_canfd_radar_scc_rx_checks[] = {
        HYUNDAI_CANFD_STD_BUTTONS_RX_CHECKS(0)
        HYUNDAI_CANFD_SCC_ADDR_CHECK(0)
      };

      static RxCheck hyundai_canfd_alt_buttons_radar_scc_rx_checks[] = {
        HYUNDAI_CANFD_ALT_BUTTONS_RX_CHECKS(0)
        HYUNDAI_CANFD_SCC_ADDR_CHECK(0)
      };

      SET_TX_MSGS(HYUNDAI_CANFD_LFA_STEERING_TX_MSGS, ret);

      if (hyundai_canfd_alt_buttons) {
        SET_RX_CHECKS(hyundai_canfd_alt_buttons_radar_scc_rx_checks, ret);
      } else {
        SET_RX_CHECKS(hyundai_canfd_radar_scc_rx_checks, ret);
      }

    } else {
      // *** LFA steering checks ***
      // Camera sends SCC messages on LFA steering cars.
      // Both button messages exist on some platforms, so we ensure we track the correct one using flag
      static RxCheck hyundai_canfd_rx_checks[] = {
        HYUNDAI_CANFD_STD_BUTTONS_RX_CHECKS(0)
        HYUNDAI_CANFD_SCC_ADDR_CHECK(2)
      };

      static RxCheck hyundai_canfd_alt_buttons_rx_checks[] = {
        HYUNDAI_CANFD_ALT_BUTTONS_RX_CHECKS(0)
        HYUNDAI_CANFD_SCC_ADDR_CHECK(2)
      };

      static CanMsg hyundai_canfd_lfa_steering_camera_scc_tx_msgs[] = {
        HYUNDAI_CANFD_LFA_STEERING_CAMERA_SCC_TX_MSGS(false)
      };

      SET_TX_MSGS(hyundai_canfd_lfa_steering_camera_scc_tx_msgs, ret);

      if (hyundai_canfd_alt_buttons) {
        SET_RX_CHECKS(hyundai_canfd_alt_buttons_rx_checks, ret);
      } else {
        SET_RX_CHECKS(hyundai_canfd_rx_checks, ret);
      }
    }
  }

  return ret;
}

const safety_hooks hyundai_canfd_hooks = {
  .init = hyundai_canfd_init,
  .rx = hyundai_canfd_rx_hook,
  .tx = hyundai_canfd_tx_hook,
  .get_counter = hyundai_canfd_get_counter,
  .get_checksum = hyundai_canfd_get_checksum,
  .compute_checksum = hyundai_common_canfd_compute_checksum,
};<|MERGE_RESOLUTION|>--- conflicted
+++ resolved
@@ -219,7 +219,6 @@
   return tx;
 }
 
-<<<<<<< HEAD
 static bool hyundai_canfd_fwd_hook(int bus_num, int addr) {
   bool block_msg = false;
 
@@ -238,7 +237,7 @@
     bool is_scc_msg = (((addr == 0x1a0) || (!hyundai_ccnc && (addr == 0x160))) && hyundai_longitudinal && !hyundai_canfd_lka_steering);
 
     // CCNC messages
-    bool is_ccnc_msg = (addr == 0x161) || (addr == 0x162);
+    bool is_ccnc_msg = ((addr == 0x161) || (addr == 0x162));
 
     block_msg = is_lka_msg || is_lfa_msg || is_lfahda_msg || is_scc_msg || is_ccnc_msg;
   } else {
@@ -248,8 +247,6 @@
   return block_msg;
 }
 
-=======
->>>>>>> d7d0926a
 static safety_config hyundai_canfd_init(uint16_t param) {
   const int HYUNDAI_PARAM_CANFD_LKA_STEERING_ALT = 128;
   const int HYUNDAI_PARAM_CANFD_ALT_BUTTONS = 32;
@@ -296,13 +293,9 @@
     HYUNDAI_CANFD_CRUISE_BUTTON_TX_MSGS(2) \
     HYUNDAI_CANFD_LFA_STEERING_COMMON_TX_MSGS(0) \
     HYUNDAI_CANFD_SCC_CONTROL_COMMON_TX_MSGS(0, (longitudinal)) \
-<<<<<<< HEAD
-    {0x160, 0, 16, false}, /* ADRV_0x160 */ \
+    {0x160, 0, 16, .check_relay = (longitudinal)}, /* ADRV_0x160 */ \
     {0x161, 0, 32, false}, /* CCNC_0x161 */ \
     {0x162, 0, 32, false}, /* CCNC_0x162 */ \
-=======
-    {0x160, 0, 16, .check_relay = (longitudinal)}, /* ADRV_0x160 */ \
->>>>>>> d7d0926a
 
   hyundai_common_init(param);
 
@@ -419,6 +412,7 @@
   .init = hyundai_canfd_init,
   .rx = hyundai_canfd_rx_hook,
   .tx = hyundai_canfd_tx_hook,
+  .fwd = hyundai_canfd_fwd_hook,
   .get_counter = hyundai_canfd_get_counter,
   .get_checksum = hyundai_canfd_get_checksum,
   .compute_checksum = hyundai_common_canfd_compute_checksum,
