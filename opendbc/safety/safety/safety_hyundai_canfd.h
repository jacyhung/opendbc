--- conflicted
+++ resolved
@@ -217,14 +217,10 @@
 static bool hyundai_canfd_fwd_hook(int bus_num, int addr) {
   bool block_msg = false;
 
-<<<<<<< HEAD
   if (bus_num == 0) {
-    if (!(hyundai_ccnc) || (addr != 0xEA)) {
-      bus_fwd = 2;
-    }
-  }
-=======
->>>>>>> 6254215a
+    block_msg = (hyundai_ccnc && (addr == 0xEA));
+  }
+
   if (bus_num == 2) {
     // LKAS for cars with LKAS and LFA messages, LFA for cars with no LKAS messages
     int lfa_block_addr = hyundai_canfd_lka_steering_alt ? 0x362 : 0x2a4;
@@ -237,17 +233,10 @@
     // SCC_CONTROL and ADRV_0x160 for camera SCC cars, we send our own longitudinal commands and to show FCA light
     bool is_scc_msg = (((addr == 0x1a0) || (addr == 0x160)) && hyundai_longitudinal && !hyundai_canfd_lka_steering);
 
-<<<<<<< HEAD
     // CCNC messages
     bool is_ccnc_msg = (addr == 0x161) || (addr == 0x162);
 
-    bool block_msg = is_lka_msg || is_lfa_msg || is_lfahda_msg || is_scc_msg || is_ccnc_msg;
-    if (!block_msg) {
-      bus_fwd = 0;
-    }
-=======
-    block_msg = is_lka_msg || is_lfa_msg || is_lfahda_msg || is_scc_msg;
->>>>>>> 6254215a
+    block_msg = is_lka_msg || is_lfa_msg || is_lfahda_msg || is_scc_msg || is_ccnc_msg;
   }
 
   return block_msg;
@@ -282,38 +271,19 @@
   static const CanMsg HYUNDAI_CANFD_LFA_STEERING_TX_MSGS[] = {
     HYUNDAI_CANFD_CRUISE_BUTTON_TX_MSGS(2)
     HYUNDAI_CANFD_LFA_STEERING_COMMON_TX_MSGS(0)
-<<<<<<< HEAD
-    HYUNDAI_CANFD_SCC_CONTROL_COMMON_TX_MSGS(0)
-    {0x161, 0, 32}, // CCNC_0x161
-    {0x162, 0, 32}, // CCNC_0x162
-=======
     HYUNDAI_CANFD_SCC_CONTROL_COMMON_TX_MSGS(0, false)
->>>>>>> 6254215a
+    {0x161, 0, 32, false}, // CCNC_0x161
+    {0x162, 0, 32, false}, // CCNC_0x162
   };
 
   static const CanMsg HYUNDAI_CANFD_LFA_STEERING_LONG_TX_MSGS[] = {
     HYUNDAI_CANFD_CRUISE_BUTTON_TX_MSGS(2)
     HYUNDAI_CANFD_LFA_STEERING_COMMON_TX_MSGS(0)
-<<<<<<< HEAD
-    HYUNDAI_CANFD_SCC_CONTROL_COMMON_TX_MSGS(0)
-    {0x160, 0, 16}, // ADRV_0x160
-    {0x7D0, 0, 8},  // tester present for radar ECU disable
-    {0x161, 0, 32}, // CCNC_0x161
-    {0x162, 0, 32}, // CCNC_0x162
-  };
-
-  static const CanMsg HYUNDAI_CANFD_LFA_STEERING_CAMERA_SCC_TX_MSGS[] = {
-    HYUNDAI_CANFD_CRUISE_BUTTON_TX_MSGS(2)
-    HYUNDAI_CANFD_LFA_STEERING_COMMON_TX_MSGS(0)
-    HYUNDAI_CANFD_SCC_CONTROL_COMMON_TX_MSGS(0)
-    {0x160, 0, 16}, // ADRV_0x160
-    {0x161, 0, 32}, // CCNC_0x161
-    {0x162, 0, 32}, // CCNC_0x162
-  };
-=======
     HYUNDAI_CANFD_SCC_CONTROL_COMMON_TX_MSGS(0, true)
     {0x160, 0, 16, false}, // ADRV_0x160
     {0x7D0, 0, 8, false},  // tester present for radar ECU disable
+    {0x161, 0, 32, false}, // CCNC_0x161
+    {0x162, 0, 32, false}, // CCNC_0x162
   };
 
 #define HYUNDAI_CANFD_LFA_STEERING_CAMERA_SCC_TX_MSGS(longitudinal) \
@@ -321,7 +291,8 @@
     HYUNDAI_CANFD_LFA_STEERING_COMMON_TX_MSGS(0) \
     HYUNDAI_CANFD_SCC_CONTROL_COMMON_TX_MSGS(0, (longitudinal)) \
     {0x160, 0, 16, false}, /* ADRV_0x160 */ \
->>>>>>> 6254215a
+    {0x161, 0, 32, false}, /* CCNC_0x161 */ \
+    {0x162, 0, 32, false}, /* CCNC_0x162 */ \
 
   hyundai_common_init(param);
 
