#pragma once

#include "safety_declarations.h"
#include "safety_hyundai_common.h"

#define HYUNDAI_CANFD_CRUISE_BUTTON_TX_MSGS(bus) \
  {0x1CF, bus, 8, false},  /* CRUISE_BUTTON */   \

#define HYUNDAI_CANFD_LKA_STEERING_COMMON_TX_MSGS(a_can, e_can) \
  HYUNDAI_CANFD_CRUISE_BUTTON_TX_MSGS(e_can)                    \
  {0x50,  a_can, 16, (a_can) == 0},  /* LKAS */                 \
  {0x2A4, a_can, 24, false},         /* CAM_0x2A4 */            \

#define HYUNDAI_CANFD_LKA_STEERING_ALT_COMMON_TX_MSGS(a_can, e_can) \
  HYUNDAI_CANFD_CRUISE_BUTTON_TX_MSGS(e_can)                        \
  {0x110, a_can, 32, (a_can) == 0},  /* LKAS_ALT */                 \
  {0x362, a_can, 32, false},         /* CAM_0x362 */                \

#define HYUNDAI_CANFD_LFA_STEERING_COMMON_TX_MSGS(e_can)  \
  {0x12A, e_can, 16, (e_can) == 0},  /* LFA */            \
  {0x1E0, e_can, 16, false},         /* LFAHDA_CLUSTER */ \

#define HYUNDAI_CANFD_SCC_CONTROL_COMMON_TX_MSGS(e_can, longitudinal)   \
  {0x1A0, e_can, 32, (longitudinal)},  /* SCC_CONTROL */                \

// *** Addresses checked in rx hook ***
// EV, ICE, HYBRID: ACCELERATOR (0x35), ACCELERATOR_BRAKE_ALT (0x100), ACCELERATOR_ALT (0x105)
#define HYUNDAI_CANFD_COMMON_RX_CHECKS(pt_bus)                                                               \
  {.msg = {{0x35, (pt_bus), 32, .max_counter = 0xffU, .frequency = 100U},                                    \
           {0x100, (pt_bus), 32, .max_counter = 0xffU, .frequency = 100U},                                   \
           {0x105, (pt_bus), 32, .max_counter = 0xffU, .frequency = 100U}}},                                 \
  {.msg = {{0x175, (pt_bus), 24, .max_counter = 0xffU, .frequency = 50U}, { 0 }, { 0 }}},                    \
  {.msg = {{0xa0, (pt_bus), 24, .max_counter = 0xffU, .frequency = 100U}, { 0 }, { 0 }}},                    \
  {.msg = {{0xea, (pt_bus), 24, .max_counter = 0xffU, .frequency = 100U}, { 0 }, { 0 }}},                    \

#define HYUNDAI_CANFD_STD_BUTTONS_RX_CHECKS(pt_bus)                                                               \
  HYUNDAI_CANFD_COMMON_RX_CHECKS(pt_bus)                                                                          \
  {.msg = {{0x1cf, (pt_bus), 8, .ignore_checksum = true, .max_counter = 0xfU, .frequency = 50U}, { 0 }, { 0 }}},  \

#define HYUNDAI_CANFD_ALT_BUTTONS_RX_CHECKS(pt_bus)                                                                 \
  HYUNDAI_CANFD_COMMON_RX_CHECKS(pt_bus)                                                                            \
  {.msg = {{0x1aa, (pt_bus), 16, .ignore_checksum = true, .max_counter = 0xffU, .frequency = 50U}, { 0 }, { 0 }}},  \

// SCC_CONTROL (from ADAS unit or camera)
#define HYUNDAI_CANFD_SCC_ADDR_CHECK(scc_bus)                                               \
  {.msg = {{0x1a0, (scc_bus), 32, .max_counter = 0xffU, .frequency = 50U}, { 0 }, { 0 }}},  \

static bool hyundai_canfd_alt_buttons = false;
static bool hyundai_canfd_lka_steering_alt = false;
static bool hyundai_ccnc = false;

static int hyundai_canfd_get_lka_addr(void) {
  return hyundai_canfd_lka_steering_alt ? 0x110 : 0x50;
}

static uint8_t hyundai_canfd_get_counter(const CANPacket_t *to_push) {
  uint8_t ret = 0;
  if (GET_LEN(to_push) == 8U) {
    ret = GET_BYTE(to_push, 1) >> 4;
  } else {
    ret = GET_BYTE(to_push, 2);
  }
  return ret;
}

static uint32_t hyundai_canfd_get_checksum(const CANPacket_t *to_push) {
  uint32_t chksum = GET_BYTE(to_push, 0) | (GET_BYTE(to_push, 1) << 8);
  return chksum;
}

static void hyundai_canfd_rx_hook(const CANPacket_t *to_push) {
  int bus = GET_BUS(to_push);
  int addr = GET_ADDR(to_push);

  const int pt_bus = hyundai_canfd_lka_steering ? 1 : 0;
  const int scc_bus = hyundai_camera_scc ? 2 : pt_bus;

  if (bus == pt_bus) {
    // driver torque
    if (addr == 0xea) {
      int torque_driver_new = ((GET_BYTE(to_push, 11) & 0x1fU) << 8U) | GET_BYTE(to_push, 10);
      torque_driver_new -= 4095;
      update_sample(&torque_driver, torque_driver_new);
    }

    // cruise buttons
    const int button_addr = hyundai_canfd_alt_buttons ? 0x1aa : 0x1cf;
    if (addr == button_addr) {
      bool main_button = false;
      int cruise_button = 0;
      if (addr == 0x1cf) {
        cruise_button = GET_BYTE(to_push, 2) & 0x7U;
        main_button = GET_BIT(to_push, 19U);
      } else {
        cruise_button = (GET_BYTE(to_push, 4) >> 4) & 0x7U;
        main_button = GET_BIT(to_push, 34U);
      }
      hyundai_common_cruise_buttons_check(cruise_button, main_button);
    }

    // gas press, different for EV, hybrid, and ICE models
    if ((addr == 0x35) && hyundai_ev_gas_signal) {
      gas_pressed = GET_BYTE(to_push, 5) != 0U;
    } else if ((addr == 0x105) && hyundai_hybrid_gas_signal) {
      gas_pressed = GET_BIT(to_push, 103U) || (GET_BYTE(to_push, 13) != 0U) || GET_BIT(to_push, 112U);
    } else if ((addr == 0x100) && !hyundai_ev_gas_signal && !hyundai_hybrid_gas_signal) {
      gas_pressed = GET_BIT(to_push, 176U);
    } else {
    }

    // brake press
    if (addr == 0x175) {
      brake_pressed = GET_BIT(to_push, 81U);
    }

    // vehicle moving
    if (addr == 0xa0) {
      uint32_t fl = (GET_BYTES(to_push, 8, 2)) & 0x3FFFU;
      uint32_t fr = (GET_BYTES(to_push, 10, 2)) & 0x3FFFU;
      uint32_t rl = (GET_BYTES(to_push, 12, 2)) & 0x3FFFU;
      uint32_t rr = (GET_BYTES(to_push, 14, 2)) & 0x3FFFU;
      vehicle_moving = (fl > HYUNDAI_STANDSTILL_THRSLD) || (fr > HYUNDAI_STANDSTILL_THRSLD) ||
                       (rl > HYUNDAI_STANDSTILL_THRSLD) || (rr > HYUNDAI_STANDSTILL_THRSLD);

      // average of all 4 wheel speeds. Conversion: raw * 0.03125 / 3.6 = m/s
      UPDATE_VEHICLE_SPEED((fr + rr + rl + fl) / 4.0 * 0.03125 / 3.6);
    }
  }

  if (bus == scc_bus) {
    // cruise state
    if ((addr == 0x1a0) && !hyundai_longitudinal) {
      // 1=enabled, 2=driver override
      int cruise_status = ((GET_BYTE(to_push, 8) >> 4) & 0x7U);
      bool cruise_engaged = (cruise_status == 1) || (cruise_status == 2);
      hyundai_common_cruise_state_check(cruise_engaged);
    }
  }
}

static bool hyundai_canfd_tx_hook(const CANPacket_t *to_send) {
  const TorqueSteeringLimits HYUNDAI_CANFD_STEERING_LIMITS = {
<<<<<<< HEAD
    .max_steer = 384,
    .max_rt_delta = 112,
    .max_rt_interval = 250000,
    .max_rate_up = 10,
    .max_rate_down = 10,
=======
    .max_torque = 270,
    .max_rt_delta = 112,
    .max_rate_up = 2,
    .max_rate_down = 3,
>>>>>>> c14173d0
    .driver_torque_allowance = 250,
    .driver_torque_multiplier = 2,
    .type = TorqueDriverLimited,

    // the EPS faults when the steering angle is above a certain threshold for too long. to prevent this,
    // we allow setting torque actuation bit to 0 while maintaining the requested torque value for two consecutive frames
    .min_valid_request_frames = 89,
    .max_invalid_request_frames = 2,
    .min_valid_request_rt_interval = 810000,  // 810ms; a ~10% buffer on cutting every 90 frames
    .has_steer_req_tolerance = true,
  };

  bool tx = true;
  int addr = GET_ADDR(to_send);

  // steering
  const int steer_addr = (hyundai_canfd_lka_steering && !hyundai_longitudinal) ? hyundai_canfd_get_lka_addr() : 0x12a;
  if (addr == steer_addr) {
    int desired_torque = (((GET_BYTE(to_send, 6) & 0xFU) << 7U) | (GET_BYTE(to_send, 5) >> 1U)) - 1024U;
    bool steer_req = GET_BIT(to_send, 52U);

    if (steer_torque_cmd_checks(desired_torque, steer_req, HYUNDAI_CANFD_STEERING_LIMITS)) {
      tx = false;
    }
  }

  // cruise buttons check
  if (addr == 0x1cf) {
    int button = GET_BYTE(to_send, 2) & 0x7U;
    bool is_cancel = (button == HYUNDAI_BTN_CANCEL);
    bool is_resume = (button == HYUNDAI_BTN_RESUME);

    bool allowed = (is_cancel && cruise_engaged_prev) || (is_resume && controls_allowed);
    if (!allowed) {
      tx = false;
    }
  }

  // UDS: only tester present ("\x02\x3E\x80\x00\x00\x00\x00\x00") allowed on diagnostics address
  if (((addr == 0x730) && hyundai_canfd_lka_steering) || ((addr == 0x7D0) && !hyundai_camera_scc)) {
    if ((GET_BYTES(to_send, 0, 4) != 0x00803E02U) || (GET_BYTES(to_send, 4, 4) != 0x0U)) {
      tx = false;
    }
  }

  // ACCEL: safety check
  if (addr == 0x1a0) {
    int desired_accel_raw = (((GET_BYTE(to_send, 17) & 0x7U) << 8) | GET_BYTE(to_send, 16)) - 1023U;
    int desired_accel_val = ((GET_BYTE(to_send, 18) << 4) | (GET_BYTE(to_send, 17) >> 4)) - 1023U;

    bool violation = false;

    if (hyundai_longitudinal) {
      violation |= longitudinal_accel_checks(desired_accel_raw, HYUNDAI_LONG_LIMITS);
      violation |= longitudinal_accel_checks(desired_accel_val, HYUNDAI_LONG_LIMITS);
    } else {
      // only used to cancel on here
      const int acc_mode = (GET_BYTE(to_send, 8) >> 4) & 0x7U;
      if (acc_mode != 4) {
        violation = true;
      }

      if ((desired_accel_raw != 0) || (desired_accel_val != 0)) {
        violation = true;
      }
    }

    if (violation) {
      tx = false;
    }
  }

  return tx;
}

static bool hyundai_canfd_fwd_hook(int bus_num, int addr) {
  bool block_msg = false;

  if (bus_num == 0) {
<<<<<<< HEAD
    block_msg = (hyundai_ccnc && (addr == 0xEA));
=======
    block_msg = ((hyundai_ccnc) && (((addr) == 0xEA) || ((addr) == 0x7C4)));
>>>>>>> c14173d0
  } else if (bus_num == 2) {
    // LKAS for cars with LKAS and LFA messages, LFA for cars with no LKAS messages
    int lfa_block_addr = hyundai_canfd_lka_steering_alt ? 0x362 : 0x2a4;
    bool is_lka_msg = ((addr == hyundai_canfd_get_lka_addr()) || (addr == lfa_block_addr)) && hyundai_canfd_lka_steering;
    bool is_lfa_msg = ((addr == 0x12a) && !hyundai_canfd_lka_steering);

    // HUD icons
    bool is_lfahda_msg = ((addr == 0x1e0) && !hyundai_canfd_lka_steering);

    // SCC_CONTROL and ADRV_0x160 for camera SCC cars, we send our own longitudinal commands and to show FCA light
    bool is_scc_msg = (((addr == 0x1a0) || (!hyundai_ccnc && (addr == 0x160))) && hyundai_longitudinal && !hyundai_canfd_lka_steering);

    // CCNC messages
    bool is_ccnc_msg = (addr == 0x161) || (addr == 0x162);

    block_msg = is_lka_msg || is_lfa_msg || is_lfahda_msg || is_scc_msg || is_ccnc_msg;
  } else {
    block_msg = false;
  }

  return block_msg;
}

static safety_config hyundai_canfd_init(uint16_t param) {
  const int HYUNDAI_PARAM_CANFD_LKA_STEERING_ALT = 128;
  const int HYUNDAI_PARAM_CANFD_ALT_BUTTONS = 32;
  const int HYUNDAI_PARAM_CCNC = 1024;

  static const CanMsg HYUNDAI_CANFD_LKA_STEERING_TX_MSGS[] = {
    HYUNDAI_CANFD_LKA_STEERING_COMMON_TX_MSGS(0, 1)
  };

  static const CanMsg HYUNDAI_CANFD_LKA_STEERING_ALT_TX_MSGS[] = {
    HYUNDAI_CANFD_LKA_STEERING_ALT_COMMON_TX_MSGS(0, 1)
  };

  static const CanMsg HYUNDAI_CANFD_LKA_STEERING_LONG_TX_MSGS[] = {
    HYUNDAI_CANFD_LKA_STEERING_COMMON_TX_MSGS(0, 1)
    HYUNDAI_CANFD_LFA_STEERING_COMMON_TX_MSGS(1)
    HYUNDAI_CANFD_SCC_CONTROL_COMMON_TX_MSGS(1, true)
    {0x51,  0, 32, false},  // ADRV_0x51
    {0x730, 1,  8, false},  // tester present for ADAS ECU disable
    {0x160, 1, 16, false},  // ADRV_0x160
    {0x1EA, 1, 32, false},  // ADRV_0x1ea
    {0x200, 1,  8, false},  // ADRV_0x200
    {0x345, 1,  8, false},  // ADRV_0x345
    {0x1DA, 1, 32, false},  // ADRV_0x1da
  };

  static const CanMsg HYUNDAI_CANFD_LFA_STEERING_TX_MSGS[] = {
    HYUNDAI_CANFD_CRUISE_BUTTON_TX_MSGS(2)
    HYUNDAI_CANFD_LFA_STEERING_COMMON_TX_MSGS(0)
    HYUNDAI_CANFD_SCC_CONTROL_COMMON_TX_MSGS(0, false)
    {0x161, 0, 32, false}, // CCNC_0x161
    {0x162, 0, 32, false}, // CCNC_0x162
  };

  static const CanMsg HYUNDAI_CANFD_LFA_STEERING_LONG_TX_MSGS[] = {
    HYUNDAI_CANFD_CRUISE_BUTTON_TX_MSGS(2)
    HYUNDAI_CANFD_LFA_STEERING_COMMON_TX_MSGS(0)
    HYUNDAI_CANFD_SCC_CONTROL_COMMON_TX_MSGS(0, true)
    {0x160, 0, 16, false}, // ADRV_0x160
    {0x7D0, 0, 8, false},  // tester present for radar ECU disable
    {0x161, 0, 32, false}, // CCNC_0x161
    {0x162, 0, 32, false}, // CCNC_0x162
  };

#define HYUNDAI_CANFD_LFA_STEERING_CAMERA_SCC_TX_MSGS(longitudinal) \
    HYUNDAI_CANFD_CRUISE_BUTTON_TX_MSGS(2) \
    HYUNDAI_CANFD_LFA_STEERING_COMMON_TX_MSGS(0) \
    HYUNDAI_CANFD_SCC_CONTROL_COMMON_TX_MSGS(0, (longitudinal)) \
    {0x160, 0, 16, false}, /* ADRV_0x160 */ \
    {0x161, 0, 32, false}, /* CCNC_0x161 */ \
    {0x162, 0, 32, false}, /* CCNC_0x162 */ \

  hyundai_common_init(param);

  gen_crc_lookup_table_16(0x1021, hyundai_canfd_crc_lut);
  hyundai_canfd_alt_buttons = GET_FLAG(param, HYUNDAI_PARAM_CANFD_ALT_BUTTONS);
  hyundai_canfd_lka_steering_alt = GET_FLAG(param, HYUNDAI_PARAM_CANFD_LKA_STEERING_ALT);
  hyundai_ccnc = GET_FLAG(param, HYUNDAI_PARAM_CCNC);

  safety_config ret;
  if (hyundai_longitudinal) {
    if (hyundai_canfd_lka_steering) {
      static RxCheck hyundai_canfd_lka_steering_long_rx_checks[] = {
        HYUNDAI_CANFD_STD_BUTTONS_RX_CHECKS(1)
      };

      ret = BUILD_SAFETY_CFG(hyundai_canfd_lka_steering_long_rx_checks, HYUNDAI_CANFD_LKA_STEERING_LONG_TX_MSGS);

    } else {
      // Longitudinal checks for LFA steering
      static RxCheck hyundai_canfd_long_rx_checks[] = {
        HYUNDAI_CANFD_STD_BUTTONS_RX_CHECKS(0)
      };

      static RxCheck hyundai_canfd_alt_buttons_long_rx_checks[] = {
        HYUNDAI_CANFD_ALT_BUTTONS_RX_CHECKS(0)
      };

      static CanMsg hyundai_canfd_lfa_steering_camera_scc_tx_msgs[] = {
        HYUNDAI_CANFD_LFA_STEERING_CAMERA_SCC_TX_MSGS(true)
      };

      if (hyundai_canfd_alt_buttons) {
        SET_RX_CHECKS(hyundai_canfd_alt_buttons_long_rx_checks, ret);
      } else {
        SET_RX_CHECKS(hyundai_canfd_long_rx_checks, ret);
      }

      if (hyundai_camera_scc) {
        SET_TX_MSGS(hyundai_canfd_lfa_steering_camera_scc_tx_msgs, ret);
      } else {
        SET_TX_MSGS(HYUNDAI_CANFD_LFA_STEERING_LONG_TX_MSGS, ret);
      }
    }

  } else {
    if (hyundai_canfd_lka_steering) {
      // *** LKA steering checks ***
      // E-CAN is on bus 1, SCC messages are sent on cars with ADRV ECU.
      // Does not use the alt buttons message
      static RxCheck hyundai_canfd_lka_steering_rx_checks[] = {
        HYUNDAI_CANFD_STD_BUTTONS_RX_CHECKS(1)
        HYUNDAI_CANFD_SCC_ADDR_CHECK(1)
      };

      SET_RX_CHECKS(hyundai_canfd_lka_steering_rx_checks, ret);
      if (hyundai_canfd_lka_steering_alt) {
        SET_TX_MSGS(HYUNDAI_CANFD_LKA_STEERING_ALT_TX_MSGS, ret);
      } else {
        SET_TX_MSGS(HYUNDAI_CANFD_LKA_STEERING_TX_MSGS, ret);
      }

    } else if (!hyundai_camera_scc) {
      // Radar sends SCC messages on these cars instead of camera
      static RxCheck hyundai_canfd_radar_scc_rx_checks[] = {
        HYUNDAI_CANFD_STD_BUTTONS_RX_CHECKS(0)
        HYUNDAI_CANFD_SCC_ADDR_CHECK(0)
      };

      static RxCheck hyundai_canfd_alt_buttons_radar_scc_rx_checks[] = {
        HYUNDAI_CANFD_ALT_BUTTONS_RX_CHECKS(0)
        HYUNDAI_CANFD_SCC_ADDR_CHECK(0)
      };

      SET_TX_MSGS(HYUNDAI_CANFD_LFA_STEERING_TX_MSGS, ret);

      if (hyundai_canfd_alt_buttons) {
        SET_RX_CHECKS(hyundai_canfd_alt_buttons_radar_scc_rx_checks, ret);
      } else {
        SET_RX_CHECKS(hyundai_canfd_radar_scc_rx_checks, ret);
      }

    } else {
      // *** LFA steering checks ***
      // Camera sends SCC messages on LFA steering cars.
      // Both button messages exist on some platforms, so we ensure we track the correct one using flag
      static RxCheck hyundai_canfd_rx_checks[] = {
        HYUNDAI_CANFD_STD_BUTTONS_RX_CHECKS(0)
        HYUNDAI_CANFD_SCC_ADDR_CHECK(2)
      };

      static RxCheck hyundai_canfd_alt_buttons_rx_checks[] = {
        HYUNDAI_CANFD_ALT_BUTTONS_RX_CHECKS(0)
        HYUNDAI_CANFD_SCC_ADDR_CHECK(2)
      };

      static CanMsg hyundai_canfd_lfa_steering_camera_scc_tx_msgs[] = {
        HYUNDAI_CANFD_LFA_STEERING_CAMERA_SCC_TX_MSGS(false)
      };

      SET_TX_MSGS(hyundai_canfd_lfa_steering_camera_scc_tx_msgs, ret);

      if (hyundai_canfd_alt_buttons) {
        SET_RX_CHECKS(hyundai_canfd_alt_buttons_rx_checks, ret);
      } else {
        SET_RX_CHECKS(hyundai_canfd_rx_checks, ret);
      }
    }
  }

  return ret;
}

const safety_hooks hyundai_canfd_hooks = {
  .init = hyundai_canfd_init,
  .rx = hyundai_canfd_rx_hook,
  .tx = hyundai_canfd_tx_hook,
  .fwd = hyundai_canfd_fwd_hook,
  .get_counter = hyundai_canfd_get_counter,
  .get_checksum = hyundai_canfd_get_checksum,
  .compute_checksum = hyundai_common_canfd_compute_checksum,
};<|MERGE_RESOLUTION|>--- conflicted
+++ resolved
@@ -140,18 +140,10 @@
 
 static bool hyundai_canfd_tx_hook(const CANPacket_t *to_send) {
   const TorqueSteeringLimits HYUNDAI_CANFD_STEERING_LIMITS = {
-<<<<<<< HEAD
-    .max_steer = 384,
+    .max_torque = 384,
     .max_rt_delta = 112,
-    .max_rt_interval = 250000,
     .max_rate_up = 10,
     .max_rate_down = 10,
-=======
-    .max_torque = 270,
-    .max_rt_delta = 112,
-    .max_rate_up = 2,
-    .max_rate_down = 3,
->>>>>>> c14173d0
     .driver_torque_allowance = 250,
     .driver_torque_multiplier = 2,
     .type = TorqueDriverLimited,
@@ -231,11 +223,7 @@
   bool block_msg = false;
 
   if (bus_num == 0) {
-<<<<<<< HEAD
-    block_msg = (hyundai_ccnc && (addr == 0xEA));
-=======
     block_msg = ((hyundai_ccnc) && (((addr) == 0xEA) || ((addr) == 0x7C4)));
->>>>>>> c14173d0
   } else if (bus_num == 2) {
     // LKAS for cars with LKAS and LFA messages, LFA for cars with no LKAS messages
     int lfa_block_addr = hyundai_canfd_lka_steering_alt ? 0x362 : 0x2a4;
@@ -289,8 +277,6 @@
     HYUNDAI_CANFD_CRUISE_BUTTON_TX_MSGS(2)
     HYUNDAI_CANFD_LFA_STEERING_COMMON_TX_MSGS(0)
     HYUNDAI_CANFD_SCC_CONTROL_COMMON_TX_MSGS(0, false)
-    {0x161, 0, 32, false}, // CCNC_0x161
-    {0x162, 0, 32, false}, // CCNC_0x162
   };
 
   static const CanMsg HYUNDAI_CANFD_LFA_STEERING_LONG_TX_MSGS[] = {
@@ -299,8 +285,6 @@
     HYUNDAI_CANFD_SCC_CONTROL_COMMON_TX_MSGS(0, true)
     {0x160, 0, 16, false}, // ADRV_0x160
     {0x7D0, 0, 8, false},  // tester present for radar ECU disable
-    {0x161, 0, 32, false}, // CCNC_0x161
-    {0x162, 0, 32, false}, // CCNC_0x162
   };
 
 #define HYUNDAI_CANFD_LFA_STEERING_CAMERA_SCC_TX_MSGS(longitudinal) \
