--- conflicted
+++ resolved
@@ -211,14 +211,10 @@
     // SCC_CONTROL for camera SCC cars, we send our own longitudinal commands
     bool is_scc_msg = ((addr == 0x1a0) && hyundai_longitudinal && !hyundai_canfd_lka_steering);
 
-<<<<<<< HEAD
     // CCNC messages
     bool is_ccnc_msg = (addr == 0x161) || (addr == 0x162);
 
-    bool block_msg = is_lkas_msg || is_lfa_msg || is_lfahda_msg || is_scc_msg || is_ccnc_msg;
-=======
-    bool block_msg = is_lka_msg || is_lfa_msg || is_lfahda_msg || is_scc_msg;
->>>>>>> 595685a6
+    bool block_msg = is_lka_msg || is_lfa_msg || is_lfahda_msg || is_scc_msg || is_ccnc_msg;
     if (!block_msg) {
       bus_fwd = 0;
     }
