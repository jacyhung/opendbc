--- conflicted
+++ resolved
@@ -134,7 +134,6 @@
   def get_honda_fwd_brake(self) -> bool: ...
   def set_honda_alt_brake_msg(self, c: bool) -> None: ...
   def set_honda_bosch_long(self, c: bool) -> None: ...
-<<<<<<< HEAD
   def get_honda_hw(self) -> int: ...
 
   def set_mads_button_press(self, mads_button_press: int) -> None: ...
@@ -151,7 +150,4 @@
   def set_heartbeat_engaged_mads(self, c: bool) -> None: ...
   def mads_heartbeat_engaged_check(self) -> None: ...
   def set_steering_disengage(self, c: bool) -> None: ...
-  # def get_temp_debug(self) -> int: ...
-=======
-  def get_honda_hw(self) -> int: ...
->>>>>>> cea3fb69
+  # def get_temp_debug(self) -> int: ...