#!/usr/bin/env python3
from parameterized import parameterized_class
import unittest

from opendbc.car.hyundai.values import HyundaiSafetyFlags
from opendbc.car.structs import CarParams
from opendbc.safety.tests.libsafety import libsafety_py
import opendbc.safety.tests.common as common
from opendbc.safety.tests.common import CANPackerPanda
from opendbc.safety.tests.hyundai_common import HyundaiButtonBase, HyundaiLongitudinalBase


class TestHyundaiCanfdBase(HyundaiButtonBase, common.PandaCarSafetyTest, common.DriverTorqueSteeringSafetyTest, common.SteerRequestCutSafetyTest):

  TX_MSGS = [[0x50, 0], [0x1CF, 1], [0x2A4, 0]]
  STANDSTILL_THRESHOLD = 12  # 0.375 kph
  FWD_BLACKLISTED_ADDRS = {2: [0x50, 0x2a4]}

  MAX_RATE_UP = 2
  MAX_RATE_DOWN = 3
  MAX_TORQUE = 270

  MAX_RT_DELTA = 112
  RT_INTERVAL = 250000

  DRIVER_TORQUE_ALLOWANCE = 250
  DRIVER_TORQUE_FACTOR = 2

  # Safety around steering req bit
  MIN_VALID_STEERING_FRAMES = 89
  MAX_INVALID_STEERING_FRAMES = 2
  MIN_VALID_STEERING_RT_INTERVAL = 810000  # a ~10% buffer, can send steer up to 110Hz

  PT_BUS = 0
  SCC_BUS = 2
  STEER_BUS = 0
  STEER_MSG = ""
  GAS_MSG = ("", "")
  BUTTONS_TX_BUS = 1

  @classmethod
  def setUpClass(cls):
    super().setUpClass()
    if cls.__name__ == "TestHyundaiCanfdBase":
      cls.packer = None
      cls.safety = None
      raise unittest.SkipTest

  def _torque_driver_msg(self, torque):
    values = {"STEERING_COL_TORQUE": torque}
    return self.packer.make_can_msg_panda("MDPS", self.PT_BUS, values)

  def _torque_cmd_msg(self, torque, steer_req=1):
    values = {"TORQUE_REQUEST": torque, "STEER_REQ": steer_req}
    return self.packer.make_can_msg_panda(self.STEER_MSG, self.STEER_BUS, values)

  def _speed_msg(self, speed):
    values = {f"WHL_Spd{pos}Val": speed * 0.03125 for pos in ["FL", "FR", "RL", "RR"]}
    return self.packer.make_can_msg_panda("WHEEL_SPEEDS", self.PT_BUS, values)

  def _user_brake_msg(self, brake):
    values = {"DriverBraking": brake}
    return self.packer.make_can_msg_panda("TCS", self.PT_BUS, values)

  def _user_gas_msg(self, gas):
    values = {self.GAS_MSG[1]: gas}
    return self.packer.make_can_msg_panda(self.GAS_MSG[0], self.PT_BUS, values)

  def _pcm_status_msg(self, enable):
    values = {"ACCMode": 1 if enable else 0}
    return self.packer.make_can_msg_panda("SCC_CONTROL", self.SCC_BUS, values)

  def _button_msg(self, buttons, main_button=0, bus=None):
    if bus is None:
      bus = self.PT_BUS
    values = {
      "CRUISE_BUTTONS": buttons,
      "ADAPTIVE_CRUISE_MAIN_BTN": main_button,
    }
    return self.packer.make_can_msg_panda("CRUISE_BUTTONS", bus, values)


class TestHyundaiCanfdLFASteeringBase(TestHyundaiCanfdBase):

  TX_MSGS = [[0x12A, 0], [0x1A0, 1], [0x1CF, 0], [0x1E0, 0]]
  RELAY_MALFUNCTION_ADDRS = {0: (0x12A,)}  # LFA
<<<<<<< HEAD
  FWD_BLACKLISTED_ADDRS = {2: [0x12A, 0x1E0, 0x161, 0x162]}
  FWD_BUS_LOOKUP = {0: 2, 2: 0}
=======
  FWD_BLACKLISTED_ADDRS = {2: [0x12A, 0x1E0]}
>>>>>>> 0efdb71b

  STEER_MSG = "LFA"
  BUTTONS_TX_BUS = 2
  SAFETY_PARAM: int

  @classmethod
  def setUpClass(cls):
    super().setUpClass()
    if cls.__name__ in ("TestHyundaiCanfdLFASteering", "TestHyundaiCanfdLFASteeringAltButtons"):
      cls.packer = None
      cls.safety = None
      raise unittest.SkipTest

  def setUp(self):
    self.packer = CANPackerPanda("hyundai_canfd_generated")
    self.safety = libsafety_py.libsafety
    self.safety.set_safety_hooks(CarParams.SafetyModel.hyundaiCanfd, self.SAFETY_PARAM)
    self.safety.init_tests()


@parameterized_class([
  # Radar SCC
  {"GAS_MSG": ("ACCELERATOR_BRAKE_ALT", "ACCELERATOR_PEDAL_PRESSED"), "SCC_BUS": 0, "SAFETY_PARAM": 0},
  {"GAS_MSG": ("ACCELERATOR", "ACCELERATOR_PEDAL"), "SCC_BUS": 0, "SAFETY_PARAM": HyundaiSafetyFlags.EV_GAS},
  {"GAS_MSG": ("ACCELERATOR_ALT", "ACCELERATOR_PEDAL"), "SCC_BUS": 0, "SAFETY_PARAM": HyundaiSafetyFlags.HYBRID_GAS},
  # Camera SCC
  {"GAS_MSG": ("ACCELERATOR_BRAKE_ALT", "ACCELERATOR_PEDAL_PRESSED"), "SCC_BUS": 2, "SAFETY_PARAM": HyundaiSafetyFlags.CAMERA_SCC},
  {"GAS_MSG": ("ACCELERATOR", "ACCELERATOR_PEDAL"), "SCC_BUS": 2, "SAFETY_PARAM": HyundaiSafetyFlags.EV_GAS |
                                                                                  HyundaiSafetyFlags.CAMERA_SCC},
  {"GAS_MSG": ("ACCELERATOR_ALT", "ACCELERATOR_PEDAL"), "SCC_BUS": 2, "SAFETY_PARAM": HyundaiSafetyFlags.HYBRID_GAS |
                                                                                      HyundaiSafetyFlags.CAMERA_SCC},
])
class TestHyundaiCanfdLFASteering(TestHyundaiCanfdLFASteeringBase):
  pass


@parameterized_class([
  # Radar SCC
  {"GAS_MSG": ("ACCELERATOR_BRAKE_ALT", "ACCELERATOR_PEDAL_PRESSED"), "SCC_BUS": 0, "SAFETY_PARAM": 0},
  {"GAS_MSG": ("ACCELERATOR", "ACCELERATOR_PEDAL"), "SCC_BUS": 0, "SAFETY_PARAM": HyundaiSafetyFlags.EV_GAS},
  {"GAS_MSG": ("ACCELERATOR_ALT", "ACCELERATOR_PEDAL"), "SCC_BUS": 0, "SAFETY_PARAM": HyundaiSafetyFlags.HYBRID_GAS},
  # Camera SCC
  {"GAS_MSG": ("ACCELERATOR_BRAKE_ALT", "ACCELERATOR_PEDAL_PRESSED"), "SCC_BUS": 2, "SAFETY_PARAM": HyundaiSafetyFlags.CAMERA_SCC},
  {"GAS_MSG": ("ACCELERATOR", "ACCELERATOR_PEDAL"), "SCC_BUS": 2, "SAFETY_PARAM": HyundaiSafetyFlags.EV_GAS |
                                                                                  HyundaiSafetyFlags.CAMERA_SCC},
  {"GAS_MSG": ("ACCELERATOR_ALT", "ACCELERATOR_PEDAL"), "SCC_BUS": 2, "SAFETY_PARAM": HyundaiSafetyFlags.HYBRID_GAS |
                                                                                      HyundaiSafetyFlags.CAMERA_SCC},
])
class TestHyundaiCanfdLFASteeringAltButtons(TestHyundaiCanfdLFASteeringBase):

  SAFETY_PARAM: int

  def setUp(self):
    self.packer = CANPackerPanda("hyundai_canfd_generated")
    self.safety = libsafety_py.libsafety
    self.safety.set_safety_hooks(CarParams.SafetyModel.hyundaiCanfd, HyundaiSafetyFlags.CANFD_ALT_BUTTONS | self.SAFETY_PARAM)
    self.safety.init_tests()

  def _button_msg(self, buttons, main_button=0, bus=1):
    values = {
      "CRUISE_BUTTONS": buttons,
      "ADAPTIVE_CRUISE_MAIN_BTN": main_button,
    }
    return self.packer.make_can_msg_panda("CRUISE_BUTTONS_ALT", self.PT_BUS, values)

  def _acc_cancel_msg(self, cancel, accel=0):
    values = {"ACCMode": 4 if cancel else 0, "aReqRaw": accel, "aReqValue": accel}
    return self.packer.make_can_msg_panda("SCC_CONTROL", self.PT_BUS, values)

  def test_button_sends(self):
    """
      No button send allowed with alt buttons.
    """
    for enabled in (True, False):
      for btn in range(8):
        self.safety.set_controls_allowed(enabled)
        self.assertFalse(self._tx(self._button_msg(btn)))

  def test_acc_cancel(self):
    # FIXME: the CANFD_ALT_BUTTONS cars are the only ones that use SCC_CONTROL to cancel, why can't we use buttons?
    for enabled in (True, False):
      self.safety.set_controls_allowed(enabled)
      self.assertTrue(self._tx(self._acc_cancel_msg(True)))
      self.assertFalse(self._tx(self._acc_cancel_msg(True, accel=1)))
      self.assertFalse(self._tx(self._acc_cancel_msg(False)))


class TestHyundaiCanfdLKASteeringEV(TestHyundaiCanfdBase):

  TX_MSGS = [[0x50, 0], [0x1CF, 1], [0x2A4, 0]]
  RELAY_MALFUNCTION_ADDRS = {0: (0x50,)}  # LKAS
<<<<<<< HEAD
  FWD_BLACKLISTED_ADDRS = {2: [0x50, 0x2a4, 0x161, 0x162]}
  FWD_BUS_LOOKUP = {0: 2, 2: 0}
=======
  FWD_BLACKLISTED_ADDRS = {2: [0x50, 0x2a4]}
>>>>>>> 0efdb71b

  PT_BUS = 1
  SCC_BUS = 1
  STEER_MSG = "LKAS"
  GAS_MSG = ("ACCELERATOR", "ACCELERATOR_PEDAL")

  def setUp(self):
    self.packer = CANPackerPanda("hyundai_canfd_generated")
    self.safety = libsafety_py.libsafety
    self.safety.set_safety_hooks(CarParams.SafetyModel.hyundaiCanfd, HyundaiSafetyFlags.CANFD_LKA_STEERING | HyundaiSafetyFlags.EV_GAS)
    self.safety.init_tests()


# TODO: Handle ICE and HEV configurations once we see cars that use the new messages
class TestHyundaiCanfdLKASteeringAltEV(TestHyundaiCanfdBase):

  TX_MSGS = [[0x110, 0], [0x1CF, 1], [0x362, 0]]
  RELAY_MALFUNCTION_ADDRS = {0: (0x110,)}  # LKAS_ALT
<<<<<<< HEAD
  FWD_BLACKLISTED_ADDRS = {2: [0x110, 0x362, 0x161, 0x162]}
  FWD_BUS_LOOKUP = {0: 2, 2: 0}
=======
  FWD_BLACKLISTED_ADDRS = {2: [0x110, 0x362]}
>>>>>>> 0efdb71b

  PT_BUS = 1
  SCC_BUS = 1
  STEER_MSG = "LKAS_ALT"
  GAS_MSG = ("ACCELERATOR", "ACCELERATOR_PEDAL")

  def setUp(self):
    self.packer = CANPackerPanda("hyundai_canfd_generated")
    self.safety = libsafety_py.libsafety
    self.safety.set_safety_hooks(CarParams.SafetyModel.hyundaiCanfd, HyundaiSafetyFlags.CANFD_LKA_STEERING | HyundaiSafetyFlags.EV_GAS |
                                 HyundaiSafetyFlags.CANFD_LKA_STEERING_ALT)
    self.safety.init_tests()


class TestHyundaiCanfdLKASteeringLongEV(HyundaiLongitudinalBase, TestHyundaiCanfdLKASteeringEV):

  TX_MSGS = [[0x50, 0], [0x1CF, 1], [0x2A4, 0], [0x51, 0], [0x730, 1], [0x12a, 1], [0x160, 1],
             [0x1e0, 1], [0x1a0, 1], [0x1ea, 1], [0x200, 1], [0x345, 1], [0x1da, 1]]

  RELAY_MALFUNCTION_ADDRS = {0: (0x50,), 1: (0x1a0,)}  # LKAS, SCC_CONTROL

  DISABLED_ECU_UDS_MSG = (0x730, 1)
  DISABLED_ECU_ACTUATION_MSG = (0x1a0, 1)

  STEER_MSG = "LFA"
  GAS_MSG = ("ACCELERATOR", "ACCELERATOR_PEDAL")
  STEER_BUS = 1

  def setUp(self):
    self.packer = CANPackerPanda("hyundai_canfd_generated")
    self.safety = libsafety_py.libsafety
    self.safety.set_safety_hooks(CarParams.SafetyModel.hyundaiCanfd, HyundaiSafetyFlags.CANFD_LKA_STEERING |
                                 HyundaiSafetyFlags.LONG | HyundaiSafetyFlags.EV_GAS)
    self.safety.init_tests()

  def _accel_msg(self, accel, aeb_req=False, aeb_decel=0):
    values = {
      "aReqRaw": accel,
      "aReqValue": accel,
    }
    return self.packer.make_can_msg_panda("SCC_CONTROL", 1, values)


# Tests longitudinal for ICE, hybrid, EV cars with LFA steering
@parameterized_class([
  # Radar SCC
  {"GAS_MSG": ("ACCELERATOR_BRAKE_ALT", "ACCELERATOR_PEDAL_PRESSED"), "SCC_BUS": 0, "SAFETY_PARAM": 0},
  {"GAS_MSG": ("ACCELERATOR", "ACCELERATOR_PEDAL"), "SCC_BUS": 0, "SAFETY_PARAM": HyundaiSafetyFlags.EV_GAS},
  {"GAS_MSG": ("ACCELERATOR_ALT", "ACCELERATOR_PEDAL"), "SCC_BUS": 0, "SAFETY_PARAM": HyundaiSafetyFlags.HYBRID_GAS},
  # Camera SCC
  {"GAS_MSG": ("ACCELERATOR_BRAKE_ALT", "ACCELERATOR_PEDAL_PRESSED"), "SCC_BUS": 2, "SAFETY_PARAM": HyundaiSafetyFlags.CAMERA_SCC},
  {"GAS_MSG": ("ACCELERATOR", "ACCELERATOR_PEDAL"), "SCC_BUS": 2, "SAFETY_PARAM": HyundaiSafetyFlags.EV_GAS | HyundaiSafetyFlags.CAMERA_SCC},
  {"GAS_MSG": ("ACCELERATOR_ALT", "ACCELERATOR_PEDAL"), "SCC_BUS": 2, "SAFETY_PARAM": HyundaiSafetyFlags.HYBRID_GAS | HyundaiSafetyFlags.CAMERA_SCC},
])
class TestHyundaiCanfdLFASteeringLong(HyundaiLongitudinalBase, TestHyundaiCanfdLFASteeringBase):

  FWD_BLACKLISTED_ADDRS = {2: [0x12a, 0x1e0, 0x1a0, 0x160, 0x161, 0x162]}

  RELAY_MALFUNCTION_ADDRS = {0: (0x12A, 0x1a0)}  # LFA, SCC_CONTROL

  DISABLED_ECU_UDS_MSG = (0x7D0, 0)
  DISABLED_ECU_ACTUATION_MSG = (0x1a0, 0)

  @classmethod
  def setUpClass(cls):
    if cls.__name__ == "TestHyundaiCanfdLFASteeringLong":
      cls.safety = None
      raise unittest.SkipTest

  def setUp(self):
    self.packer = CANPackerPanda("hyundai_canfd_generated")
    self.safety = libsafety_py.libsafety
    self.safety.set_safety_hooks(CarParams.SafetyModel.hyundaiCanfd, HyundaiSafetyFlags.LONG | self.SAFETY_PARAM)
    self.safety.init_tests()

  def _accel_msg(self, accel, aeb_req=False, aeb_decel=0):
    values = {
      "aReqRaw": accel,
      "aReqValue": accel,
    }
    return self.packer.make_can_msg_panda("SCC_CONTROL", 0, values)

  def test_tester_present_allowed(self, ecu_disable: bool = True):
    super().test_tester_present_allowed(ecu_disable=not self.SAFETY_PARAM & HyundaiSafetyFlags.CAMERA_SCC)


if __name__ == "__main__":
  unittest.main()<|MERGE_RESOLUTION|>--- conflicted
+++ resolved
@@ -84,12 +84,7 @@
 
   TX_MSGS = [[0x12A, 0], [0x1A0, 1], [0x1CF, 0], [0x1E0, 0]]
   RELAY_MALFUNCTION_ADDRS = {0: (0x12A,)}  # LFA
-<<<<<<< HEAD
   FWD_BLACKLISTED_ADDRS = {2: [0x12A, 0x1E0, 0x161, 0x162]}
-  FWD_BUS_LOOKUP = {0: 2, 2: 0}
-=======
-  FWD_BLACKLISTED_ADDRS = {2: [0x12A, 0x1E0]}
->>>>>>> 0efdb71b
 
   STEER_MSG = "LFA"
   BUTTONS_TX_BUS = 2
@@ -181,12 +176,7 @@
 
   TX_MSGS = [[0x50, 0], [0x1CF, 1], [0x2A4, 0]]
   RELAY_MALFUNCTION_ADDRS = {0: (0x50,)}  # LKAS
-<<<<<<< HEAD
   FWD_BLACKLISTED_ADDRS = {2: [0x50, 0x2a4, 0x161, 0x162]}
-  FWD_BUS_LOOKUP = {0: 2, 2: 0}
-=======
-  FWD_BLACKLISTED_ADDRS = {2: [0x50, 0x2a4]}
->>>>>>> 0efdb71b
 
   PT_BUS = 1
   SCC_BUS = 1
@@ -205,12 +195,7 @@
 
   TX_MSGS = [[0x110, 0], [0x1CF, 1], [0x362, 0]]
   RELAY_MALFUNCTION_ADDRS = {0: (0x110,)}  # LKAS_ALT
-<<<<<<< HEAD
   FWD_BLACKLISTED_ADDRS = {2: [0x110, 0x362, 0x161, 0x162]}
-  FWD_BUS_LOOKUP = {0: 2, 2: 0}
-=======
-  FWD_BLACKLISTED_ADDRS = {2: [0x110, 0x362]}
->>>>>>> 0efdb71b
 
   PT_BUS = 1
   SCC_BUS = 1
