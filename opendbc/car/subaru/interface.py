--- conflicted
+++ resolved
@@ -99,7 +99,6 @@
     return ret
 
   @staticmethod
-<<<<<<< HEAD
   def _get_params_sp(stock_cp: structs.CarParams, ret: structs.CarParamsSP, candidate, fingerprint: dict[int, dict[int, int]],
                      car_fw: list[structs.CarParams.CarFw], alpha_long: bool, docs: bool) -> structs.CarParamsSP:
     stock_cp.dashcamOnly = bool(stock_cp.flags & (SubaruFlags.LKAS_ANGLE | SubaruFlags.HYBRID))
@@ -107,10 +106,7 @@
     return ret
 
   @staticmethod
-  def init(CP, CP_SP, can_recv, can_send):
-=======
-  def init(CP, can_recv, can_send, communication_control=None):
->>>>>>> 87580630
+  def init(CP, CP_SP, can_recv, can_send, communication_control=None):
     if CP.flags & SubaruFlags.DISABLE_EYESIGHT:
       if communication_control is None:
         communication_control = bytes([uds.SERVICE_TYPE.COMMUNICATION_CONTROL, uds.CONTROL_TYPE.DISABLE_RX_DISABLE_TX, uds.MESSAGE_TYPE.NORMAL])
