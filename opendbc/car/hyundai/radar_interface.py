import math

from opendbc.can import CANParser
from opendbc.car import Bus, structs
from opendbc.car.interfaces import RadarInterfaceBase
from opendbc.car.hyundai.values import DBC, HyundaiFlags

RADAR_START_ADDR_CAN = 0x500
RADAR_START_ADDR_CANFD = 0x3A5
RADAR_MSG_COUNT = 32

# POC for parsing corner radars: https://github.com/commaai/openpilot/pull/24221/

<<<<<<< HEAD
def get_radar_can_parser(CP, RADAR_START_ADDR):
=======

def get_radar_can_parser(CP):
>>>>>>> cea3fb69
  if Bus.radar not in DBC[CP.carFingerprint]:
    return None

  messages = [(f"RADAR_TRACK_{addr:x}", 50) for addr in range(RADAR_START_ADDR, RADAR_START_ADDR + RADAR_MSG_COUNT)]
  return CANParser(DBC[CP.carFingerprint][Bus.radar], messages, 1)


class RadarInterface(RadarInterfaceBase):
  def __init__(self, CP):
    super().__init__(CP)
    self.CP_flags = CP.flags
    self.RADAR_START_ADDR = RADAR_START_ADDR_CANFD if self.CP_flags & HyundaiFlags.CANFD else RADAR_START_ADDR_CAN
    self.updated_messages = set()
    self.trigger_msg = self.RADAR_START_ADDR + RADAR_MSG_COUNT - 1
    self.track_id = 0

    self.radar_off_can = CP.radarUnavailable
    self.rcp = get_radar_can_parser(CP, self.RADAR_START_ADDR)

  def update(self, can_strings):
    if self.radar_off_can or (self.rcp is None):
      return super().update(None)

    vls = self.rcp.update(can_strings)
    self.updated_messages.update(vls)

    if self.trigger_msg not in self.updated_messages:
      return None

    rr = self._update(self.updated_messages)
    self.updated_messages.clear()

    return rr

  def _update(self, updated_messages):
    ret = structs.RadarData()
    if self.rcp is None:
      return ret

    if not self.rcp.can_valid:
      ret.errors.canError = True

    for addr in range(self.RADAR_START_ADDR, self.RADAR_START_ADDR + RADAR_MSG_COUNT):
      msg = self.rcp.vl[f"RADAR_TRACK_{addr:x}"]

      if addr not in self.pts:
        self.pts[addr] = structs.RadarData.RadarPoint()
        self.pts[addr].trackId = self.track_id
        self.track_id += 1

      valid = msg['STATE'] in (3, 4)
      if valid:
        if self.CP.flags & HyundaiFlags.CANFD:
          self.pts[addr].dRel = msg['LONG_DIST']
          self.pts[addr].yRel = msg['LAT_DIST']
        else:
          azimuth = math.radians(msg['AZIMUTH'])
          self.pts[addr].dRel = math.cos(azimuth) * msg['LONG_DIST']
          self.pts[addr].yRel = 0.5 * -math.sin(azimuth) * msg['LONG_DIST']
        self.pts[addr].measured = True
        self.pts[addr].vRel = msg['REL_SPEED']
        self.pts[addr].aRel = msg['REL_ACCEL']
        self.pts[addr].yvRel = float('nan')

      else:
        del self.pts[addr]

    ret.points = list(self.pts.values())
    return ret<|MERGE_RESOLUTION|>--- conflicted
+++ resolved
@@ -11,12 +11,8 @@
 
 # POC for parsing corner radars: https://github.com/commaai/openpilot/pull/24221/
 
-<<<<<<< HEAD
-def get_radar_can_parser(CP, RADAR_START_ADDR):
-=======
 
 def get_radar_can_parser(CP):
->>>>>>> cea3fb69
   if Bus.radar not in DBC[CP.carFingerprint]:
     return None
 
