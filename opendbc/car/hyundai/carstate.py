--- conflicted
+++ resolved
@@ -24,14 +24,9 @@
 
 class CarState(CarStateBase, EsccCarStateBase):
   def __init__(self, CP):
-<<<<<<< HEAD
     CarStateBase.__init__(self, CP)
     EsccCarStateBase.__init__(self)
-    can_define = CANDefine(DBC[CP.carFingerprint]["pt"])
-=======
-    super().__init__(CP)
     can_define = CANDefine(DBC[CP.carFingerprint][Bus.pt])
->>>>>>> fb6ad760
 
     self.cruise_buttons: deque = deque([Buttons.NONE] * PREV_BUTTON_SAMPLES, maxlen=PREV_BUTTON_SAMPLES)
     self.main_buttons: deque = deque([Buttons.NONE] * PREV_BUTTON_SAMPLES, maxlen=PREV_BUTTON_SAMPLES)
