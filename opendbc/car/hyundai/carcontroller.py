import numpy as np
from opendbc.can import CANPacker
from opendbc.car import Bus, DT_CTRL, make_tester_present_msg, structs
from opendbc.car.lateral import apply_driver_steer_torque_limits, common_fault_avoidance
from opendbc.car.common.conversions import Conversions as CV
from opendbc.car.hyundai import hyundaicanfd, hyundaican
from opendbc.car.hyundai.hyundaicanfd import CanBus
from opendbc.car.hyundai.values import HyundaiFlags, Buttons, CarControllerParams, CAR
from opendbc.car.interfaces import CarControllerBase

from opendbc.sunnypilot.car.hyundai.escc import EsccCarController
from opendbc.sunnypilot.car.hyundai.longitudinal.controller import LongitudinalController
from opendbc.sunnypilot.car.hyundai.lead_data_ext import LeadDataCarController
from opendbc.sunnypilot.car.hyundai.mads import MadsCarController

VisualAlert = structs.CarControl.HUDControl.VisualAlert
LongCtrlState = structs.CarControl.Actuators.LongControlState

# EPS faults if you apply torque while the steering angle is above 90 degrees for more than 1 second
# All slightly below EPS thresholds to avoid fault
MAX_ANGLE = 85
MAX_ANGLE_FRAMES = 89
MAX_ANGLE_CONSECUTIVE_FRAMES = 2


def process_hud_alert(enabled, fingerprint, hud_control):
  sys_warning = (hud_control.visualAlert in (VisualAlert.steerRequired, VisualAlert.ldw))

  # initialize to no line visible
  # TODO: this is not accurate for all cars
  sys_state = 1
  if hud_control.leftLaneVisible and hud_control.rightLaneVisible or sys_warning:  # HUD alert only display when LKAS status is active
    sys_state = 3 if enabled or sys_warning else 4
  elif hud_control.leftLaneVisible:
    sys_state = 5
  elif hud_control.rightLaneVisible:
    sys_state = 6

  # initialize to no warnings
  left_lane_warning = 0
  right_lane_warning = 0
  if hud_control.leftLaneDepart:
    left_lane_warning = 1 if fingerprint in (CAR.GENESIS_G90, CAR.GENESIS_G80) else 2
  if hud_control.rightLaneDepart:
    right_lane_warning = 1 if fingerprint in (CAR.GENESIS_G90, CAR.GENESIS_G80) else 2

  return sys_warning, sys_state, left_lane_warning, right_lane_warning


class CarController(CarControllerBase, EsccCarController, LeadDataCarController, LongitudinalController, MadsCarController):
  def __init__(self, dbc_names, CP, CP_SP):
    CarControllerBase.__init__(self, dbc_names, CP, CP_SP)
    EsccCarController.__init__(self, CP, CP_SP)
    MadsCarController.__init__(self)
    LeadDataCarController.__init__(self, CP)
    LongitudinalController.__init__(self, CP, CP_SP)
    self.CAN = CanBus(CP)
    self.params = CarControllerParams(CP)
    self.packer = CANPacker(dbc_names[Bus.pt])
    self.angle_limit_counter = 0

    self.accel_last = 0
    self.apply_torque_last = 0
    self.car_fingerprint = CP.carFingerprint
    self.last_button_frame = 0

  def update(self, CC, CC_SP, CS, now_nanos):
    EsccCarController.update(self, CS)
    LeadDataCarController.update(self, CC_SP)
    MadsCarController.update(self, self.CP, CC, CC_SP, self.frame)
    if self.frame % 2 == 0:
      LongitudinalController.update(self, CC, CS)

    actuators = CC.actuators
    hud_control = CC.hudControl

    # update dynamic toruqe limits
    if self.params.DYNAMIC_MAX_TORQUE:
      self.params.update_dynamic_torque(CS.out.vEgoRaw)

    # steering torque
    new_torque = int(round(actuators.torque * self.params.STEER_MAX))
    apply_torque = apply_driver_steer_torque_limits(new_torque, self.apply_torque_last, CS.out.steeringTorque, self.params)

    # >90 degree steering fault prevention
    self.angle_limit_counter, apply_steer_req = common_fault_avoidance(abs(CS.out.steeringAngleDeg) >= MAX_ANGLE, CC.latActive,
                                                                       self.angle_limit_counter, MAX_ANGLE_FRAMES,
                                                                       MAX_ANGLE_CONSECUTIVE_FRAMES)

    if not CC.latActive:
      apply_torque = 0

    # Hold torque with induced temporary fault when cutting the actuation bit
    # FIXME: we don't use this with CAN FD?
    torque_fault = CC.latActive and not apply_steer_req

    self.apply_torque_last = apply_torque

    # accel + longitudinal
    accel = float(np.clip(actuators.accel, CarControllerParams.ACCEL_MIN, CarControllerParams.ACCEL_MAX))
    stopping = actuators.longControlState == LongCtrlState.stopping
    set_speed_in_units = hud_control.setSpeed * (CV.MS_TO_KPH if CS.is_metric else CV.MS_TO_MPH)

    can_sends = []

    # *** common hyundai stuff ***

    # tester present - w/ no response (keeps relevant ECU disabled)
    if self.frame % 100 == 0 and not ((self.CP.flags & HyundaiFlags.CANFD_CAMERA_SCC) or self.ESCC.enabled) and \
            self.CP.openpilotLongitudinalControl:
      # for longitudinal control, either radar or ADAS driving ECU
      addr, bus = 0x7d0, self.CAN.ECAN if self.CP.flags & HyundaiFlags.CANFD else 0
      if self.CP.flags & HyundaiFlags.CANFD_LKA_STEERING.value:
        addr, bus = 0x730, self.CAN.ECAN
      can_sends.append(make_tester_present_msg(addr, bus, suppress_response=True))

      # for blinkers
      if self.CP.flags & HyundaiFlags.ENABLE_BLINKERS:
        can_sends.append(make_tester_present_msg(0x7b1, self.CAN.ECAN, suppress_response=True))

    # *** CAN/CAN FD specific ***
    if self.CP.flags & HyundaiFlags.CANFD:
      can_sends.extend(self.create_canfd_msgs(apply_steer_req, apply_torque, set_speed_in_units, accel,
                                              stopping, hud_control, CS, CC))
    else:
      can_sends.extend(self.create_can_msgs(apply_steer_req, apply_torque, torque_fault, set_speed_in_units, accel,
                                            stopping, hud_control, actuators, CS, CC))

    new_actuators = actuators.as_builder()
    new_actuators.torque = apply_torque / self.params.STEER_MAX
    new_actuators.torqueOutputCan = apply_torque
    new_actuators.accel = self.tuning.actual_accel

    self.frame += 1
    return new_actuators, can_sends

  def create_can_msgs(self, apply_steer_req, apply_torque, torque_fault, set_speed_in_units, accel, stopping, hud_control, actuators, CS, CC):
    can_sends = []

    # HUD messages
    sys_warning, sys_state, left_lane_warning, right_lane_warning = process_hud_alert(CC.enabled, self.car_fingerprint,
                                                                                      hud_control)

    can_sends.append(hyundaican.create_lkas11(self.packer, self.frame, self.CP, apply_torque, apply_steer_req,
                                              torque_fault, CS.lkas11, sys_warning, sys_state, CC.enabled,
                                              hud_control.leftLaneVisible, hud_control.rightLaneVisible,
                                              left_lane_warning, right_lane_warning,
                                              self.lkas_icon))

    # Button messages
    if not self.CP.openpilotLongitudinalControl:
      if CC.cruiseControl.cancel:
        can_sends.append(hyundaican.create_clu11(self.packer, self.frame, CS.clu11, Buttons.CANCEL, self.CP))
      elif CC.cruiseControl.resume:
        # send resume at a max freq of 10Hz
        if (self.frame - self.last_button_frame) * DT_CTRL > 0.1:
          # send 25 messages at a time to increases the likelihood of resume being accepted
          can_sends.extend([hyundaican.create_clu11(self.packer, self.frame, CS.clu11, Buttons.RES_ACCEL, self.CP)] * 25)
          if (self.frame - self.last_button_frame) * DT_CTRL >= 0.15:
            self.last_button_frame = self.frame

    if self.frame % 2 == 0 and self.CP.openpilotLongitudinalControl:
      # TODO: unclear if this is needed
      jerk = 3.0 if actuators.longControlState == LongCtrlState.pid else 1.0
      use_fca = self.CP.flags & HyundaiFlags.USE_FCA.value
      can_sends.extend(hyundaican.create_acc_commands(self.packer, CC.enabled, accel, jerk, int(self.frame / 2),
                                                      self.lead_data, hud_control, set_speed_in_units, stopping,
                                                      CC.cruiseControl.override, use_fca, self.CP,
                                                      CS.main_cruise_enabled, self.tuning, self.ESCC))

    # 20 Hz LFA MFA message
    if self.frame % 5 == 0 and self.CP.flags & HyundaiFlags.SEND_LFA.value:
      can_sends.append(hyundaican.create_lfahda_mfc(self.packer, CC.enabled, self.lfa_icon))

    # 5 Hz ACC options
    if self.frame % 20 == 0 and self.CP.openpilotLongitudinalControl:
      can_sends.extend(hyundaican.create_acc_opt(self.packer, self.CP, self.ESCC))

    # 2 Hz front radar options
    if self.frame % 50 == 0 and self.CP.openpilotLongitudinalControl and not self.ESCC.enabled:
      can_sends.append(hyundaican.create_frt_radar_opt(self.packer))

    return can_sends

  def create_canfd_msgs(self, apply_steer_req, apply_torque, set_speed_in_units, accel, stopping, hud_control, CS, CC):
    can_sends = []

    lka_steering = self.CP.flags & HyundaiFlags.CANFD_LKA_STEERING
    lka_steering_long = lka_steering and self.CP.openpilotLongitudinalControl
    ccnc_non_hda2 = self.CP.flags & HyundaiFlags.CCNC and not lka_steering

    # steering control
    can_sends.extend(hyundaicanfd.create_steering_messages(self.packer, self.CP, self.CAN, CC.enabled, apply_steer_req, apply_torque, self.lkas_icon))

    # prevent LFA from activating on LKA steering cars by sending "no lane lines detected" to ADAS ECU
    if self.frame % 5 == 0 and lka_steering:
      can_sends.append(hyundaicanfd.create_suppress_lfa(self.packer, self.CAN, CS.lfa_block_msg,
                                                        self.CP.flags & HyundaiFlags.CANFD_LKA_STEERING_ALT))

    # LFA and HDA icons
    if self.frame % 5 == 0 and (not lka_steering or lka_steering_long):
      if ccnc_non_hda2:
        can_sends.extend(hyundaicanfd.create_ccnc(self.packer, self.CAN, self.CP.openpilotLongitudinalControl, CC.enabled, CC.hudControl, CC.leftBlinker,
                                                  CC.rightBlinker, CS.msg_161, CS.msg_162, CS.msg_1b5, CS.is_metric, CS.main_cruise_enabled, CS.out,
                                                  self.lfa_icon))
      else:
        can_sends.append(hyundaicanfd.create_lfahda_cluster(self.packer, self.CAN, CC.enabled, self.lfa_icon))

    # blinkers
    if lka_steering and self.CP.flags & HyundaiFlags.ENABLE_BLINKERS:
      can_sends.extend(hyundaicanfd.create_spas_messages(self.packer, self.CAN, CC.leftBlinker, CC.rightBlinker))

    if self.CP.openpilotLongitudinalControl:
      if lka_steering:
        can_sends.extend(hyundaicanfd.create_adrv_messages(self.packer, self.CAN, self.frame))
      elif not ccnc_non_hda2:
        can_sends.extend(hyundaicanfd.create_fca_warning_light(self.packer, self.CAN, self.frame))
      if self.frame % 2 == 0:
        can_sends.append(hyundaicanfd.create_acc_control(self.packer, self.CAN, CC.enabled, self.accel_last, accel, stopping, CC.cruiseControl.override,
<<<<<<< HEAD
                                                         set_speed_in_units, hud_control, CS.main_cruise_enabled, self.tuning,
                                                         CS.cruise_info if ccnc_non_hda2 else None))
=======
                                                         set_speed_in_units, hud_control, self.lead_data, CS.main_cruise_enabled, self.tuning))
>>>>>>> 42bbd450
        self.accel_last = accel
    else:
      # button presses
      if (self.frame - self.last_button_frame) * DT_CTRL > 0.25:
        # cruise cancel
        if CC.cruiseControl.cancel:
          if self.CP.flags & HyundaiFlags.CANFD_ALT_BUTTONS:
            can_sends.append(hyundaicanfd.create_acc_cancel(self.packer, self.CP, self.CAN, CS.cruise_info))
            self.last_button_frame = self.frame
          else:
            for _ in range(20):
              can_sends.append(hyundaicanfd.create_buttons(self.packer, self.CP, self.CAN, CS.buttons_counter + 1, Buttons.CANCEL))
            self.last_button_frame = self.frame

        # cruise standstill resume
        elif CC.cruiseControl.resume:
          if self.CP.flags & HyundaiFlags.CANFD_ALT_BUTTONS:
            # TODO: resume for alt button cars
            pass
          else:
            for _ in range(20):
              can_sends.append(hyundaicanfd.create_buttons(self.packer, self.CP, self.CAN, CS.buttons_counter + 1, Buttons.RES_ACCEL))
            self.last_button_frame = self.frame

    return can_sends<|MERGE_RESOLUTION|>--- conflicted
+++ resolved
@@ -217,12 +217,8 @@
         can_sends.extend(hyundaicanfd.create_fca_warning_light(self.packer, self.CAN, self.frame))
       if self.frame % 2 == 0:
         can_sends.append(hyundaicanfd.create_acc_control(self.packer, self.CAN, CC.enabled, self.accel_last, accel, stopping, CC.cruiseControl.override,
-<<<<<<< HEAD
-                                                         set_speed_in_units, hud_control, CS.main_cruise_enabled, self.tuning,
+                                                         set_speed_in_units, hud_control, self.lead_data, CS.main_cruise_enabled, self.tuning,
                                                          CS.cruise_info if ccnc_non_hda2 else None))
-=======
-                                                         set_speed_in_units, hud_control, self.lead_data, CS.main_cruise_enabled, self.tuning))
->>>>>>> 42bbd450
         self.accel_last = accel
     else:
       # button presses
