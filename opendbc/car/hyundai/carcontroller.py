--- conflicted
+++ resolved
@@ -131,13 +131,8 @@
         else:
           can_sends.extend(hyundaicanfd.create_fca_warning_light(self.packer, self.CAN, self.frame))
         if self.frame % 2 == 0:
-          cruise_info = CS.cruise_info if self.CP.flags & HyundaiFlags.CCNC else None
           can_sends.append(hyundaicanfd.create_acc_control(self.packer, self.CAN, CC.enabled, self.accel_last, accel, stopping, CC.cruiseControl.override,
-<<<<<<< HEAD
-                                                           set_speed_in_units, hud_control, cruise_info))
-=======
                                                            set_speed_in_units, hud_control, CS.cruise_info if self.CP.flags & HyundaiFlags.CCNC else None))
->>>>>>> 939fe117
           self.accel_last = accel
       else:
         # button presses
