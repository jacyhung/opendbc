import copy
import numpy as np
from opendbc.car import CanBusBase
from opendbc.car.common.conversions import Conversions as CV
from opendbc.car.crc import CRC16_XMODEM
from opendbc.car.hyundai.values import HyundaiFlags
from opendbc.sunnypilot.car.hyundai.lead_data_ext import CanFdLeadData


class CanBus(CanBusBase):
  def __init__(self, CP, fingerprint=None, lka_steering=None) -> None:
    super().__init__(CP, fingerprint)

    if lka_steering is None:
      lka_steering = CP.flags & HyundaiFlags.CANFD_LKA_STEERING.value if CP is not None else False

    # On the CAN-FD platforms, the LKAS camera is on both A-CAN and E-CAN. LKA steering cars
    # have a different harness than the LFA steering variants in order to split
    # a different bus, since the steering is done by different ECUs.
    self._a, self._e = 1, 0
    if lka_steering:
      self._a, self._e = 0, 1

    self._a += self.offset
    self._e += self.offset
    self._cam = 2 + self.offset

  @property
  def ECAN(self):
    return self._e

  @property
  def ACAN(self):
    return self._a

  @property
  def CAM(self):
    return self._cam


def create_steering_messages(packer, CP, CAN, enabled, lat_active, apply_torque, lkas_icon):
  common_values = {
    "LKA_MODE": 2,
    "LKA_ICON": lkas_icon,
    "TORQUE_REQUEST": apply_torque,
    "LKA_ASSIST": 0,
    "STEER_REQ": 1 if lat_active else 0,
    "STEER_MODE": 0,
    "HAS_LANE_SAFETY": 0,  # hide LKAS settings
    "NEW_SIGNAL_2": 0,
    "DAMP_FACTOR": 100,  # can potentially tuned for better perf [3, 200]
  }

  lkas_values = copy.copy(common_values)
  lkas_values["LKA_AVAILABLE"] = 0

  lfa_values = copy.copy(common_values)
  lfa_values["NEW_SIGNAL_1"] = 0

  ret = []
  if CP.flags & HyundaiFlags.CANFD_LKA_STEERING:
    lkas_msg = "LKAS_ALT" if CP.flags & HyundaiFlags.CANFD_LKA_STEERING_ALT else "LKAS"
    if CP.openpilotLongitudinalControl:
      ret.append(packer.make_can_msg("LFA", CAN.ECAN, lfa_values))
    ret.append(packer.make_can_msg(lkas_msg, CAN.ACAN, lkas_values))
  else:
    ret.append(packer.make_can_msg("LFA", CAN.ECAN, lfa_values))

  return ret


def create_suppress_lfa(packer, CAN, lfa_block_msg, lka_steering_alt):
  suppress_msg = "CAM_0x362" if lka_steering_alt else "CAM_0x2a4"
  msg_bytes = 32 if lka_steering_alt else 24

  values = {f"BYTE{i}": lfa_block_msg[f"BYTE{i}"] for i in range(3, msg_bytes) if i != 7}
  values["COUNTER"] = lfa_block_msg["COUNTER"]
  values["SET_ME_0"] = 0
  values["SET_ME_0_2"] = 0
  values["LEFT_LANE_LINE"] = 0
  values["RIGHT_LANE_LINE"] = 0
  return packer.make_can_msg(suppress_msg, CAN.ACAN, values)


def create_buttons(packer, CP, CAN, cnt, btn):
  values = {
    "COUNTER": cnt,
    "SET_ME_1": 1,
    "CRUISE_BUTTONS": btn,
  }

  bus = CAN.ECAN if CP.flags & HyundaiFlags.CANFD_LKA_STEERING else CAN.CAM
  return packer.make_can_msg("CRUISE_BUTTONS", bus, values)


def create_acc_cancel(packer, CP, CAN, cruise_info_copy):
  # TODO: why do we copy different values here?
  if CP.flags & HyundaiFlags.CANFD_CAMERA_SCC.value:
    values = {s: cruise_info_copy[s] for s in [
      "COUNTER",
      "CHECKSUM",
      "NEW_SIGNAL_1",
      "MainMode_ACC",
      "ACCMode",
      "ZEROS_9",
      "CRUISE_STANDSTILL",
      "ZEROS_5",
      "DISTANCE_SETTING",
      "VSetDis",
    ]}
  else:
    values = {s: cruise_info_copy[s] for s in [
      "COUNTER",
      "CHECKSUM",
      "ACCMode",
      "VSetDis",
      "CRUISE_STANDSTILL",
    ]}
  values.update({
    "ACCMode": 4,
    "aReqRaw": 0.0,
    "aReqValue": 0.0,
  })
  return packer.make_can_msg("SCC_CONTROL", CAN.ECAN, values)


def create_lfahda_cluster(packer, CAN, enabled, lfa_icon):
  values = {
    "HDA_ICON": 1 if enabled else 0,
    "LFA_ICON": lfa_icon,
  }
  return packer.make_can_msg("LFAHDA_CLUSTER", CAN.ECAN, values)


def create_ccnc(packer, CAN, openpilotLongitudinalControl, enabled, hud, leftBlinker, rightBlinker, msg_161, msg_162, msg_1b5,
                is_metric, main_cruise_enabled, out, lfa_icon):
  for f in {"FAULT_LSS", "FAULT_HDA", "FAULT_DAS", "FAULT_LFA", "FAULT_DAW", "FAULT_ESS"}:
    msg_162[f] = 0
  if msg_161["ALERTS_2"] == 5:
    msg_161.update({"ALERTS_2": 0, "SOUNDS_2": 0})
  if msg_161["ALERTS_3"] == 17:
    msg_161["ALERTS_3"] = 0
  if msg_161["ALERTS_5"] in (2, 5):
    msg_161["ALERTS_5"] = 0
  if msg_161["SOUNDS_4"] == 2 and msg_161["LFA_ICON"] in (3, 0,):
    msg_161["SOUNDS_4"] = 0

  LANE_CHANGE_SPEED_MIN = 8.9408

  msg_161.update({
    "DAW_ICON": 0,
    "LKA_ICON": 0,
    "LFA_ICON": 2 if lfa_icon else 0,
    "CENTERLINE": 1 if lfa_icon else 0,
    "LANELINE_LEFT": (0 if not lfa_icon else 1 if not hud.leftLaneVisible else 4 if hud.leftLaneDepart else 6 if leftBlinker or rightBlinker else 2),
    "LANELINE_RIGHT": (0 if not lfa_icon else 1 if not hud.rightLaneVisible else 4 if hud.rightLaneDepart else 6 if leftBlinker or rightBlinker else 2),
    "LCA_LEFT_ICON": (0 if not lfa_icon or out.vEgo < LANE_CHANGE_SPEED_MIN else 1 if out.leftBlindspot else 2 if leftBlinker or rightBlinker else 4),
    "LCA_RIGHT_ICON": (0 if not lfa_icon or out.vEgo < LANE_CHANGE_SPEED_MIN else 1 if out.rightBlindspot else 2 if leftBlinker or rightBlinker else 4),
    "LCA_LEFT_ARROW": 2 if leftBlinker else 0,
    "LCA_RIGHT_ARROW": 2 if rightBlinker else 0,
  })

  if lfa_icon and (leftBlinker or rightBlinker):
    leftlaneraw, rightlaneraw = msg_1b5["Info_LftLnPosVal"], msg_1b5["Info_RtLnPosVal"]

    scale_per_m = 15 / 1.7
    leftlane = abs(int(round(15 + (leftlaneraw - 1.7) * scale_per_m)))
    rightlane = abs(int(round(15 + (rightlaneraw - 1.7) * scale_per_m)))

    if msg_1b5["Info_LftLnQualSta"] not in (2, 3):
      leftlane = 0
    if msg_1b5["Info_RtLnQualSta"] not in (2, 3):
      rightlane = 0

    if leftlaneraw == -2.0248375:
      leftlane = 30 - rightlane
    if rightlaneraw == 2.0248375:
      rightlane = 30 - leftlane

    if leftlaneraw == rightlaneraw == 0:
      leftlane = rightlane = 15
    elif leftlaneraw == 0:
      leftlane = 30 - rightlane
    elif rightlaneraw == 0:
      rightlane = 30 - leftlane

    total = leftlane + rightlane
    if total == 0:
      leftlane = rightlane = 15
    else:
      leftlane = round((leftlane / total) * 30)
      rightlane = 30 - leftlane

    msg_161["LANELINE_LEFT_POSITION"] = leftlane
    msg_161["LANELINE_RIGHT_POSITION"] = rightlane

  if hud.leftLaneDepart or hud.rightLaneDepart:
    msg_162["VIBRATE"] = 1

  if openpilotLongitudinalControl:
    if msg_161["ALERTS_3"] in (1, 2, 3, 4, 7, 8, 9, 10):
      msg_161["ALERTS_3"] = 0
    if msg_161["ALERTS_5"] == 4:
      msg_161["ALERTS_5"] = 0
    if msg_161["SOUNDS_3"] == 5:
      msg_161["SOUNDS_3"] = 0

    msg_161.update({
      "SETSPEED": 3 if enabled else 1,
      "SETSPEED_HUD": 0 if not main_cruise_enabled else 2 if enabled else 1,
      "SETSPEED_SPEED": (
        255 if not main_cruise_enabled else
        (40 if is_metric else 25) if (s := round(out.vCruiseCluster * (1 if is_metric else CV.KPH_TO_MPH))) > (145 if is_metric else 90) else s
      ),
      "DISTANCE": hud.leadDistanceBars,
      "DISTANCE_SPACING": 0 if not main_cruise_enabled else 1 if enabled else 3,
      "DISTANCE_LEAD": 0 if not main_cruise_enabled else 2 if enabled and hud.leadVisible else 1 if hud.leadVisible else 0,
      "DISTANCE_CAR": 0 if not main_cruise_enabled else 2 if enabled else 1,
      "SLA_ICON": 0,
      "NAV_ICON": 0,
      "TARGET": 0,
    })

    msg_162["LEAD"] = 0 if not main_cruise_enabled else 2 if enabled else 1
    msg_162["LEAD_DISTANCE"] = msg_1b5["Longitudinal_Distance"]

  return [packer.make_can_msg(msg, CAN.ECAN, data) for msg, data in [("CCNC_0x161", msg_161), ("CCNC_0x162", msg_162)]]


def create_acc_control(packer, CAN, enabled, accel_last, accel, stopping, gas_override, set_speed, hud_control,
<<<<<<< HEAD
                       main_cruise_enabled, tuning, cruise_info=None):
=======
                       lead_data: CanFdLeadData, main_cruise_enabled, tuning):
>>>>>>> 42bbd450
  jerk = 5
  jn = jerk / 50
  if not enabled or gas_override:
    a_val, a_raw = 0, 0
  else:
    a_raw = accel  # noqa: F841
    a_val = np.clip(accel, accel_last - jn, accel_last + jn)  # noqa: F841

  values = {
    "ACCMode": 0 if not enabled else (2 if gas_override else 1),
    "MainMode_ACC": 1 if main_cruise_enabled else 0,
    "StopReq": 1 if tuning.stopping else 0,
    "aReqValue": tuning.actual_accel,
    "aReqRaw": tuning.actual_accel,
    "VSetDis": set_speed,
    "JerkLowerLimit": tuning.jerk_lower,
    "JerkUpperLimit": tuning.jerk_upper,

    "ACC_ObjDist": int(lead_data.lead_distance),
    "ACC_ObjRelSpd": lead_data.lead_rel_speed,
    "ObjValid": int(not lead_data.lead_visible),
    "SCC_ObjSta": 0 if not (enabled and lead_data.lead_visible) else (1 if gas_override else 2),
    "SET_ME_2": 0x4,
    "SET_ME_3": 0x3,
    "SET_ME_TMP_64": 0x64,
    "DISTANCE_SETTING": hud_control.leadDistanceBars,
  }
  if cruise_info:
    values.update({s: cruise_info[s] for s in ["ACC_ObjDist", "ACC_ObjRelSpd"]})

  return packer.make_can_msg("SCC_CONTROL", CAN.ECAN, values)


def create_spas_messages(packer, CAN, left_blink, right_blink):
  ret = []

  values = {
  }
  ret.append(packer.make_can_msg("SPAS1", CAN.ECAN, values))

  blink = 0
  if left_blink:
    blink = 3
  elif right_blink:
    blink = 4
  values = {
    "BLINKER_CONTROL": blink,
  }
  ret.append(packer.make_can_msg("SPAS2", CAN.ECAN, values))

  return ret


def create_fca_warning_light(packer, CAN, frame):
  ret = []

  if frame % 2 == 0:
    values = {
      'AEB_SETTING': 0x1,  # show AEB disabled icon
      'SET_ME_2': 0x2,
      'SET_ME_FF': 0xff,
      'SET_ME_FC': 0xfc,
      'SET_ME_9': 0x9,
    }
    ret.append(packer.make_can_msg("ADRV_0x160", CAN.ECAN, values))
  return ret


def create_adrv_messages(packer, CAN, frame):
  # messages needed to car happy after disabling
  # the ADAS Driving ECU to do longitudinal control

  ret = []

  values = {
  }
  ret.append(packer.make_can_msg("ADRV_0x51", CAN.ACAN, values))

  ret.extend(create_fca_warning_light(packer, CAN, frame))

  if frame % 5 == 0:
    values = {
      'SET_ME_1C': 0x1c,
      'SET_ME_FF': 0xff,
      'SET_ME_TMP_F': 0xf,
      'SET_ME_TMP_F_2': 0xf,
    }
    ret.append(packer.make_can_msg("ADRV_0x1ea", CAN.ECAN, values))

    values = {
      'SET_ME_E1': 0xe1,
      'SET_ME_3A': 0x3a,
    }
    ret.append(packer.make_can_msg("ADRV_0x200", CAN.ECAN, values))

  if frame % 20 == 0:
    values = {
      'SET_ME_15': 0x15,
    }
    ret.append(packer.make_can_msg("ADRV_0x345", CAN.ECAN, values))

  if frame % 100 == 0:
    values = {
      'SET_ME_22': 0x22,
      'SET_ME_41': 0x41,
    }
    ret.append(packer.make_can_msg("ADRV_0x1da", CAN.ECAN, values))

  return ret


def hkg_can_fd_checksum(address: int, sig, d: bytearray) -> int:
  crc = 0
  for i in range(2, len(d)):
    crc = ((crc << 8) ^ CRC16_XMODEM[(crc >> 8) ^ d[i]]) & 0xFFFF
  crc = ((crc << 8) ^ CRC16_XMODEM[(crc >> 8) ^ ((address >> 0) & 0xFF)]) & 0xFFFF
  crc = ((crc << 8) ^ CRC16_XMODEM[(crc >> 8) ^ ((address >> 8) & 0xFF)]) & 0xFFFF
  if len(d) == 8:
    crc ^= 0x5F29
  elif len(d) == 16:
    crc ^= 0x041D
  elif len(d) == 24:
    crc ^= 0x819D
  elif len(d) == 32:
    crc ^= 0x9F5B
  return crc<|MERGE_RESOLUTION|>--- conflicted
+++ resolved
@@ -228,11 +228,7 @@
 
 
 def create_acc_control(packer, CAN, enabled, accel_last, accel, stopping, gas_override, set_speed, hud_control,
-<<<<<<< HEAD
-                       main_cruise_enabled, tuning, cruise_info=None):
-=======
-                       lead_data: CanFdLeadData, main_cruise_enabled, tuning):
->>>>>>> 42bbd450
+                       lead_data: CanFdLeadData, main_cruise_enabled, tuning, cruise_info=None):
   jerk = 5
   jn = jerk / 50
   if not enabled or gas_override:
