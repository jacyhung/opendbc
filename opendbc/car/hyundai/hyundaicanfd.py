--- conflicted
+++ resolved
@@ -124,12 +124,7 @@
   }
   return packer.make_can_msg("LFAHDA_CLUSTER", CAN.ECAN, values)
 
-<<<<<<< HEAD
-def create_ccnc(packer, CAN, CP, CC, CS):
-
-  msg_161, msg_162, msg_1B5 = CS.msg_161, CS.msg_162, CS.msg_1B5
-  enabled, hud, latactive = CC.enabled, CC.hudControl, CC.latActive
-
+def create_ccnc(packer, CAN, openpilotLongitudinalControl, enabled, hud, latactive, leftBlinker, rightBlinker, msg_161, msg_162, msg_1B5, is_metric, out):
   for f in {"FAULT_LSS", "FAULT_HDA", "FAULT_DAS", "FAULT_LFA", "FAULT_DAW"}:
     msg_162[f] = 0
 
@@ -139,7 +134,7 @@
   if msg_161["ALERTS_3"] == 17:  # DRIVE_CAREFULLY
     msg_161["ALERTS_3"] = 0
 
-  if msg_161["ALERTS_5"] in (2, 4, 5):  # WATCH_FOR_SURROUNDING_VEHICLES, SMART_CRUISE_CONTROL_CONDITIONS_NOT_MET, USE_SWITCH_OR_PEDAL_TO_ACCELERATE
+  if msg_161["ALERTS_5"] in (2, 5):  # WATCH_FOR_SURROUNDING_VEHICLES, USE_SWITCH_OR_PEDAL_TO_ACCELERATE
     msg_161["ALERTS_5"] = 0
 
   if msg_161["SOUNDS_4"] == 2 and msg_161["LFA_ICON"] in (3, 0,):  # LFA BEEPS
@@ -147,25 +142,17 @@
 
   msg_161.update({
     "DAW_ICON": 0,
-    "LKA_ICON": 4 if latactive else 4 if msg_1B5.get("LEFT") > 0 else 4 if msg_1B5.get("RIGHT") > 0 else 3,
-    "LFA_ICON": 2 if latactive else 1,
-    "CENTERLINE": 1 if latactive else 0,
-    "LANELINE_LEFT": (
-        2 if msg_1B5.get("LEFT") > 0 else
-        4 if hud.leftLaneDepart else
-        6 if msg_1B5.get("LEFT") > 0 and not CS.out.leftBlindspot and CS.out.vEgo > 8.94 else 0
-    ),
-    "LANELINE_RIGHT": (
-        2 if msg_1B5.get("RIGHT") > 0 else
-        4 if hud.rightLaneDepart else
-        6 if msg_1B5.get("RIGHT") > 0 and not CS.out.rightBlindspot and CS.out.vEgo > 8.94 else 0
-    ),
-    "LCA_LEFT_ICON": 0 if CS.out.vEgo < 8.94 or not enabled else 2 if CC.leftBlinker else 1,
-    "LCA_RIGHT_ICON": 0 if CS.out.vEgo < 8.94 or not enabled else 2 if CC.rightBlinker else 1,
-    "LCA_LEFT_ARROW": 2 if CC.leftBlinker else 0,
-    "LCA_RIGHT_ARROW": 2 if CC.rightBlinker else 0,
-    "LANE_LEFT": 1 if CC.leftBlinker else 0,
-    "LANE_RIGHT": 1 if CC.rightBlinker else 0,
+    "LKA_ICON": 4 if enabled else 4 if msg_1B5.get("LEFT") > 0 else 4 if msg_1B5.get("RIGHT") > 0 else 3,
+    "LFA_ICON": 2 if enabled else 0,
+    "CENTERLINE": 1 if enabled else 0,
+    "LANELINE_LEFT": 2 if msg_1B5.get("LEFT") > 0 else 0,
+    "LANELINE_RIGHT": 2 if msg_1B5.get("RIGHT") > 0 else 0,
+    "LCA_LEFT_ARROW": 2 if leftBlinker else 0,
+    "LCA_RIGHT_ARROW": 2 if rightBlinker else 0,
+    "LCA_LEFT_ICON": 0 if out.vEgo < 8.94 or not enabled else 2 if leftBlinker else 1,
+    "LCA_RIGHT_ICON": 0 if out.vEgo < 8.94 or not enabled else 2 if rightBlinker else 1,
+    "LANE_LEFT": 1 if leftBlinker else 0,
+    "LANE_RIGHT": 1 if rightBlinker else 0,
   })
 
   # LEAD
@@ -184,49 +171,10 @@
         "LEAD": lead_status,
         "LEAD_DISTANCE": distance
     })
-=======
-def create_ccnc(packer, CAN, openpilotLongitudinalControl, enabled, hud, latactive, leftBlinker, rightBlinker, msg_161, msg_162, is_metric, out):
-  for f in {"FAULT_LSS", "FAULT_HDA", "FAULT_DAS", "FAULT_LFA", "FAULT_DAW"}:
-    msg_162[f] = 0
-
-  if msg_161["ALERTS_2"] == 5:  # CONSIDER_TAKING_A_BREAK
-    msg_161.update({"ALERTS_2": 0, "SOUNDS_2": 0})
-
-  if msg_161["ALERTS_3"] == 17:  # DRIVE_CAREFULLY
-    msg_161["ALERTS_3"] = 0
-
-  if msg_161["ALERTS_5"] in (2, 5):  # WATCH_FOR_SURROUNDING_VEHICLES, USE_SWITCH_OR_PEDAL_TO_ACCELERATE
-    msg_161["ALERTS_5"] = 0
-
-  if msg_161["SOUNDS_4"] == 2 and msg_161["LFA_ICON"] in (3, 0,):  # LFA BEEPS
-    msg_161["SOUNDS_4"] = 0
-
-  msg_161.update({
-    "DAW_ICON": 0,
-    "LKA_ICON": 0,
-    "LFA_ICON": 2 if enabled else 0,
-    "CENTERLINE": 1 if enabled else 0,
-    "LANELINE_LEFT": (
-      1 if not hud.leftLaneVisible else 4 if hud.leftLaneDepart else 0 if not enabled else 2 if out.leftBlindspot or out.vEgo < 8.94 else 6),
-    "LANELINE_RIGHT": (
-      1 if not hud.rightLaneVisible else 4 if hud.rightLaneDepart else 0 if not enabled else 2 if out.rightBlindspot or out.vEgo < 8.94 else 6),
-    "LCA_LEFT_ARROW": 2 if leftBlinker else 0,
-    "LCA_RIGHT_ARROW": 2 if rightBlinker else 0,
-    "LANE_LEFT": 1 if leftBlinker else 0,
-    "LANE_RIGHT": 1 if rightBlinker else 0,
-  })
->>>>>>> c14173d0
 
   if hud.leftLaneDepart or hud.rightLaneDepart:
     msg_162["VIBRATE"] = 1
 
-<<<<<<< HEAD
-  if CP.openpilotLongitudinalControl:
-    msg_161.update({
-      "SETSPEED": 3 if enabled else 1,
-      "SETSPEED_HUD": 2 if enabled else 1,
-      "SETSPEED_SPEED": 25 if (s := round(CS.out.vCruiseCluster * (1 if CS.is_metric else CV.KPH_TO_MPH))) > 100 else s,
-=======
   if openpilotLongitudinalControl:
     if msg_161["ALERTS_3"] in (1, 2, 3, 4, 7, 8, 9, 10):  # HIDE ISLA, DISTANCE MESSAGES
       msg_161["ALERTS_3"] = 0
@@ -238,7 +186,6 @@
       "SETSPEED": 3 if enabled else 1,
       "SETSPEED_HUD": 2 if enabled else 1,
       "SETSPEED_SPEED": 25 if (s := round(out.vCruiseCluster * (1 if is_metric else CV.KPH_TO_MPH))) > 100 else s,
->>>>>>> c14173d0
       "DISTANCE": hud.leadDistanceBars,
       "DISTANCE_SPACING": 1 if enabled else 0,
       "DISTANCE_LEAD": 2 if enabled and hud.leadVisible else 1 if enabled else 0,
@@ -248,10 +195,6 @@
       "TARGET": 0,
     })
 
-<<<<<<< HEAD
-    if msg_161["ALERTS_3"] in (1, 2, 3, 4, 7, 8, 9, 10):  # HIDE ISLA, DISTANCE MESSAGES
-      msg_161["ALERTS_3"] = 0
-
     if enabled:
       base_distance = msg_1B5.get("LEAD_DISTANCE", 2000)
 
@@ -267,9 +210,6 @@
           "LEAD": lead_status,
           "LEAD_DISTANCE": distance
       })
-=======
-    msg_162["LEAD"] = 0
->>>>>>> c14173d0
 
   return [packer.make_can_msg(msg, CAN.ECAN, data) for msg, data in [("CCNC_0x161", msg_161), ("CCNC_0x162", msg_162)]]
 
