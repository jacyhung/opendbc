import copy
import numpy as np
from opendbc.car import CanBusBase
from opendbc.car.common.conversions import Conversions as CV
from opendbc.car.hyundai.values import HyundaiFlags


class CanBus(CanBusBase):
  def __init__(self, CP, fingerprint=None, lka_steering=None) -> None:
    super().__init__(CP, fingerprint)

    if lka_steering is None:
      lka_steering = CP.flags & HyundaiFlags.CANFD_LKA_STEERING.value if CP is not None else False

    # On the CAN-FD platforms, the LKAS camera is on both A-CAN and E-CAN. LKA steering cars
    # have a different harness than the LFA steering variants in order to split
    # a different bus, since the steering is done by different ECUs.
    self._a, self._e = 1, 0
    if lka_steering:
      self._a, self._e = 0, 1

    self._a += self.offset
    self._e += self.offset
    self._cam = 2 + self.offset

  @property
  def ECAN(self):
    return self._e

  @property
  def ACAN(self):
    return self._a

  @property
  def CAM(self):
    return self._cam


def create_steering_messages(packer, CP, CAN, enabled, lat_active, apply_torque, lkas_icon):
  common_values = {
    "LKA_MODE": 2,
    "LKA_ICON": lkas_icon,
    "TORQUE_REQUEST": apply_torque,
    "LKA_ASSIST": 0,
    "STEER_REQ": 1 if lat_active else 0,
    "STEER_MODE": 0,
    "HAS_LANE_SAFETY": 0,  # hide LKAS settings
    "NEW_SIGNAL_2": 0,
  }

  lkas_values = copy.copy(common_values)
  lkas_values["LKA_AVAILABLE"] = 0

  lfa_values = copy.copy(common_values)
  lfa_values["NEW_SIGNAL_1"] = 0

  ret = []
  if CP.flags & HyundaiFlags.CANFD_LKA_STEERING:
    lkas_msg = "LKAS_ALT" if CP.flags & HyundaiFlags.CANFD_LKA_STEERING_ALT else "LKAS"
    if CP.openpilotLongitudinalControl:
      ret.append(packer.make_can_msg("LFA", CAN.ECAN, lfa_values))
    ret.append(packer.make_can_msg(lkas_msg, CAN.ACAN, lkas_values))
  else:
    ret.append(packer.make_can_msg("LFA", CAN.ECAN, lfa_values))

  return ret

def create_suppress_lfa(packer, CAN, lfa_block_msg, lka_steering_alt):
  suppress_msg = "CAM_0x362" if lka_steering_alt else "CAM_0x2a4"
  msg_bytes = 32 if lka_steering_alt else 24

  values = {f"BYTE{i}": lfa_block_msg[f"BYTE{i}"] for i in range(3, msg_bytes) if i != 7}
  values["COUNTER"] = lfa_block_msg["COUNTER"]
  values["SET_ME_0"] = 0
  values["SET_ME_0_2"] = 0
  values["LEFT_LANE_LINE"] = 0
  values["RIGHT_LANE_LINE"] = 0
  return packer.make_can_msg(suppress_msg, CAN.ACAN, values)

def create_buttons(packer, CP, CAN, cnt, btn):
  values = {
    "COUNTER": cnt,
    "SET_ME_1": 1,
    "CRUISE_BUTTONS": btn,
  }

  bus = CAN.ECAN if CP.flags & HyundaiFlags.CANFD_LKA_STEERING else CAN.CAM
  return packer.make_can_msg("CRUISE_BUTTONS", bus, values)

def create_acc_cancel(packer, CP, CAN, cruise_info_copy):
  # TODO: why do we copy different values here?
  if CP.flags & HyundaiFlags.CANFD_CAMERA_SCC.value:
    values = {s: cruise_info_copy[s] for s in [
      "COUNTER",
      "CHECKSUM",
      "NEW_SIGNAL_1",
      "MainMode_ACC",
      "ACCMode",
      "ZEROS_9",
      "CRUISE_STANDSTILL",
      "ZEROS_5",
      "DISTANCE_SETTING",
      "VSetDis",
    ]}
  else:
    values = {s: cruise_info_copy[s] for s in [
      "COUNTER",
      "CHECKSUM",
      "ACCMode",
      "VSetDis",
      "CRUISE_STANDSTILL",
    ]}
  values.update({
    "ACCMode": 4,
    "aReqRaw": 0.0,
    "aReqValue": 0.0,
  })
  return packer.make_can_msg("SCC_CONTROL", CAN.ECAN, values)

def create_lfahda_cluster(packer, CAN, enabled, lfa_icon):
  values = {
    "HDA_ICON": 1 if enabled else 0,
    "LFA_ICON": lfa_icon,
  }
  return packer.make_can_msg("LFAHDA_CLUSTER", CAN.ECAN, values)

def create_ccnc(packer, CAN, openpilotLongitudinalControl, enabled, hud, latactive, leftBlinker, rightBlinker, msg_161, msg_162, is_metric, out, lfa_icon):
  for f in {"FAULT_LSS", "FAULT_HDA", "FAULT_DAS", "FAULT_LFA", "FAULT_DAW"}:
    msg_162[f] = 0

  if msg_161["ALERTS_2"] == 5:  # CONSIDER_TAKING_A_BREAK
    msg_161.update({"ALERTS_2": 0, "SOUNDS_2": 0})

  if msg_161["ALERTS_3"] == 17:  # DRIVE_CAREFULLY
    msg_161["ALERTS_3"] = 0

  if msg_161["ALERTS_5"] in (2, 5):  # WATCH_FOR_SURROUNDING_VEHICLES, USE_SWITCH_OR_PEDAL_TO_ACCELERATE
    msg_161["ALERTS_5"] = 0

  if msg_161["SOUNDS_4"] == 2 and msg_161["LFA_ICON"] in (3, 0,):  # LFA BEEPS
    msg_161["SOUNDS_4"] = 0

  msg_161.update({
    "DAW_ICON": 0,
    "LKA_ICON": 0,
    "LFA_ICON": 2 if lfa_icon else 0,
    "CENTERLINE": 1 if enabled else 0,
    "LANELINE_LEFT": (
      1 if not hud.leftLaneVisible else 4 if hud.leftLaneDepart else 0 if not enabled else 2 if out.leftBlindspot or out.vEgo < 8.94 else 6),
    "LANELINE_RIGHT": (
      1 if not hud.rightLaneVisible else 4 if hud.rightLaneDepart else 0 if not enabled else 2 if out.rightBlindspot or out.vEgo < 8.94 else 6),
    "LCA_LEFT_ARROW": 2 if leftBlinker else 0,
    "LCA_RIGHT_ARROW": 2 if rightBlinker else 0,
    "LANE_LEFT": 1 if leftBlinker else 0,
    "LANE_RIGHT": 1 if rightBlinker else 0,
  })

  if hud.leftLaneDepart or hud.rightLaneDepart:
    msg_162["VIBRATE"] = 1

  if openpilotLongitudinalControl:
    if msg_161["ALERTS_3"] in (1, 2, 3, 4, 7, 8, 9, 10):  # HIDE ISLA, DISTANCE MESSAGES
      msg_161["ALERTS_3"] = 0

    if msg_161["ALERTS_5"] == 4:  # SMART_CRUISE_CONTROL_CONDITIONS_NOT_MET
      msg_161["ALERTS_5"] = 0

    msg_161.update({
      "SETSPEED": 3 if enabled else 1,
      "SETSPEED_HUD": 2 if enabled else 1,
      "SETSPEED_SPEED": 25 if (s := round(out.vCruiseCluster * (1 if is_metric else CV.KPH_TO_MPH))) > 100 else s,
      "DISTANCE": hud.leadDistanceBars,
      "DISTANCE_SPACING": 1 if enabled else 0,
      "DISTANCE_LEAD": 2 if enabled and hud.leadVisible else 1 if enabled else 0,
      "DISTANCE_CAR": 2 if enabled else 1,
      "SLA_ICON": 0,
      "NAV_ICON": 0,
      "TARGET": 0,
    })

<<<<<<< HEAD
    msg_162["LEAD"] = 0

  return [packer.make_can_msg(msg, CAN.ECAN, data) for msg, data in [("CCNC_0x161", msg_161), ("CCNC_0x162", msg_162)]]

def create_acc_control(packer, CAN, enabled, accel_last, accel, stopping, gas_override, set_speed, hud_control, main_cruise_enabled, cruise_info=None):
  jerk = 5
  jn = jerk / 50
  a_raw, a_val = (0, 0) if not enabled or gas_override else (accel, np.clip(accel, accel_last - jn, accel_last + jn))
=======
def create_acc_control(packer, CAN, enabled, accel_last, accel, stopping, gas_override, set_speed, hud_control,
                       main_cruise_enabled, tuning):
  jerk = 5
  jn = jerk / 50
  if not enabled or gas_override:
    a_val, a_raw = 0, 0
  else:
    a_raw = accel  # noqa: F841
    a_val = np.clip(accel, accel_last - jn, accel_last + jn)  # noqa: F841
>>>>>>> 95fc3047

  values = {
    "ACCMode": 0 if not enabled else (2 if gas_override else 1),
    "MainMode_ACC": 1 if main_cruise_enabled else 0,
    "StopReq": 1 if tuning.stopping else 0,
    "aReqValue": tuning.actual_accel,
    "aReqRaw": tuning.actual_accel,
    "VSetDis": set_speed,
<<<<<<< HEAD
    "JerkLowerLimit": jerk if enabled else 1,
    "JerkUpperLimit": 3.0,
=======
    "JerkLowerLimit": tuning.jerk_lower,
    "JerkUpperLimit": tuning.jerk_upper,

    "ACC_ObjDist": 1,
>>>>>>> 95fc3047
    "ObjValid": 0,
    "OBJ_STATUS": 2,
    "SET_ME_2": 0x4,
    "SET_ME_3": 0x3,
    "SET_ME_TMP_64": 0x64,
    "DISTANCE_SETTING": hud_control.leadDistanceBars,
  }

  # fixes auto regen stuck on max for hybrids, should probably apply to all cars
  values.update({"ACC_ObjDist": 1} if cruise_info is None else {s: cruise_info[s] for s in ["ACC_ObjDist", "ACC_ObjRelSpd"]})

  return packer.make_can_msg("SCC_CONTROL", CAN.ECAN, values)


def create_spas_messages(packer, CAN, left_blink, right_blink):
  ret = []

  values = {
  }
  ret.append(packer.make_can_msg("SPAS1", CAN.ECAN, values))

  blink = 0
  if left_blink:
    blink = 3
  elif right_blink:
    blink = 4
  values = {
    "BLINKER_CONTROL": blink,
  }
  ret.append(packer.make_can_msg("SPAS2", CAN.ECAN, values))

  return ret


def create_fca_warning_light(packer, CAN, frame):
  ret = []

  if frame % 2 == 0:
    values = {
      'AEB_SETTING': 0x1,  # show AEB disabled icon
      'SET_ME_2': 0x2,
      'SET_ME_FF': 0xff,
      'SET_ME_FC': 0xfc,
      'SET_ME_9': 0x9,
    }
    ret.append(packer.make_can_msg("ADRV_0x160", CAN.ECAN, values))
  return ret


def create_adrv_messages(packer, CAN, frame):
  # messages needed to car happy after disabling
  # the ADAS Driving ECU to do longitudinal control

  ret = []

  values = {
  }
  ret.append(packer.make_can_msg("ADRV_0x51", CAN.ACAN, values))

  ret.extend(create_fca_warning_light(packer, CAN, frame))

  if frame % 5 == 0:
    values = {
      'SET_ME_1C': 0x1c,
      'SET_ME_FF': 0xff,
      'SET_ME_TMP_F': 0xf,
      'SET_ME_TMP_F_2': 0xf,
    }
    ret.append(packer.make_can_msg("ADRV_0x1ea", CAN.ECAN, values))

    values = {
      'SET_ME_E1': 0xe1,
      'SET_ME_3A': 0x3a,
    }
    ret.append(packer.make_can_msg("ADRV_0x200", CAN.ECAN, values))

  if frame % 20 == 0:
    values = {
      'SET_ME_15': 0x15,
    }
    ret.append(packer.make_can_msg("ADRV_0x345", CAN.ECAN, values))

  if frame % 100 == 0:
    values = {
      'SET_ME_22': 0x22,
      'SET_ME_41': 0x41,
    }
    ret.append(packer.make_can_msg("ADRV_0x1da", CAN.ECAN, values))

  return ret<|MERGE_RESOLUTION|>--- conflicted
+++ resolved
@@ -178,18 +178,12 @@
       "TARGET": 0,
     })
 
-<<<<<<< HEAD
     msg_162["LEAD"] = 0
 
   return [packer.make_can_msg(msg, CAN.ECAN, data) for msg, data in [("CCNC_0x161", msg_161), ("CCNC_0x162", msg_162)]]
 
-def create_acc_control(packer, CAN, enabled, accel_last, accel, stopping, gas_override, set_speed, hud_control, main_cruise_enabled, cruise_info=None):
-  jerk = 5
-  jn = jerk / 50
-  a_raw, a_val = (0, 0) if not enabled or gas_override else (accel, np.clip(accel, accel_last - jn, accel_last + jn))
-=======
 def create_acc_control(packer, CAN, enabled, accel_last, accel, stopping, gas_override, set_speed, hud_control,
-                       main_cruise_enabled, tuning):
+                       main_cruise_enabled, tuning, cruise_info=None):
   jerk = 5
   jn = jerk / 50
   if not enabled or gas_override:
@@ -197,7 +191,6 @@
   else:
     a_raw = accel  # noqa: F841
     a_val = np.clip(accel, accel_last - jn, accel_last + jn)  # noqa: F841
->>>>>>> 95fc3047
 
   values = {
     "ACCMode": 0 if not enabled else (2 if gas_override else 1),
@@ -206,15 +199,9 @@
     "aReqValue": tuning.actual_accel,
     "aReqRaw": tuning.actual_accel,
     "VSetDis": set_speed,
-<<<<<<< HEAD
-    "JerkLowerLimit": jerk if enabled else 1,
-    "JerkUpperLimit": 3.0,
-=======
     "JerkLowerLimit": tuning.jerk_lower,
     "JerkUpperLimit": tuning.jerk_upper,
 
-    "ACC_ObjDist": 1,
->>>>>>> 95fc3047
     "ObjValid": 0,
     "OBJ_STATUS": 2,
     "SET_ME_2": 0x4,
