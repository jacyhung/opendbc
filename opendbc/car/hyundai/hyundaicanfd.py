--- conflicted
+++ resolved
@@ -37,10 +37,6 @@
 
 
 def create_steering_messages(packer, CP, CAN, enabled, lat_active, apply_torque):
-<<<<<<< HEAD
-
-  ret = []
-
   # if CP.flags & HyundaiFlags.CCNC:
   #   values = {
   #     "NEW_SIGNAL_1": 3 if lat_active else 1,
@@ -50,10 +46,7 @@
   #     "NEW_SIGNAL_3": 10 if lat_active else 100, # TODO: value between 10-32+ sometimes
   #   }
   # else:
-  values = {
-=======
   common_values = {
->>>>>>> 7afe451b
     "LKA_MODE": 2,
     "LKA_ICON": 2 if enabled else 1,
     "TORQUE_REQUEST": apply_torque,
