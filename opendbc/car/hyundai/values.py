--- conflicted
+++ resolved
@@ -393,14 +393,11 @@
     CarSpecs(mass=1630, wheelbase=2.756, steerRatio=13.7, tireStiffnessFactor=0.385),
     flags=HyundaiFlags.CCNC,
   )
-<<<<<<< HEAD
-=======
   HYUNDAI_TUCSON_HEV_2025 = HyundaiCanFDPlatformConfig(
     [HyundaiCarDocs("Hyundai Tucson Hybrid 2025", car_parts=CarParts.common([CarHarness.hyundai_n]))],
     CarSpecs(mass=1630, wheelbase=2.756, steerRatio=13.7, tireStiffnessFactor=0.385),
     flags=HyundaiFlags.CCNC,
   )
->>>>>>> c14173d0
   HYUNDAI_SANTA_CRUZ_1ST_GEN = HyundaiCanFDPlatformConfig(
     [HyundaiCarDocs("Hyundai Santa Cruz 2022-24", car_parts=CarParts.common([CarHarness.hyundai_n]))],
     # weight from Limited trim - the only supported trim, steering ratio according to Hyundai News https://www.hyundainews.com/assets/documents/original/48035-2022SantaCruzProductGuideSpecsv2081521.pdf
