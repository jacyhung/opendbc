--- conflicted
+++ resolved
@@ -113,11 +113,9 @@
 
   MIN_STEER_32_MPH = 2 ** 23
 
-<<<<<<< HEAD
-  CCNC = 2 ** 24
-=======
   HAS_LDA_BUTTON = 2 ** 24
->>>>>>> 595685a6
+
+  CCNC = 2 ** 25
 
 
 class Footnote(Enum):
