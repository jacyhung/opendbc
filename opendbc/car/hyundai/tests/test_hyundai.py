--- conflicted
+++ resolved
@@ -60,13 +60,8 @@
     for radar in (True, False):
       fingerprint = gen_empty_fingerprint()
       if radar:
-<<<<<<< HEAD
-        fingerprint[1][RADAR_START_ADDR_CAN] = 8
-      CP = CarInterface.get_params(CAR.HYUNDAI_SONATA, fingerprint, [], False, False)
-=======
         fingerprint[1][RADAR_START_ADDR] = 8
       CP = CarInterface.get_params(CAR.HYUNDAI_SONATA, fingerprint, [], False, False, False)
->>>>>>> 8e1887b6
       assert CP.radarUnavailable != radar
 
   def test_alternate_limits(self):
