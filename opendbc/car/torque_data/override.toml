legend = ["LAT_ACCEL_FACTOR", "MAX_LAT_ACCEL_MEASURED", "FRICTION"]
### angle control
# Nissan appears to have torque
"NISSAN_XTRAIL" = [nan, 1.5, nan]
"NISSAN_ALTIMA" = [nan, 1.5, nan]
"NISSAN_LEAF_IC" = [nan, 1.5, nan]
"NISSAN_LEAF" = [nan, 1.5, nan]
"NISSAN_ROGUE" = [nan, 1.5, nan]

# New subarus angle based controllers
"SUBARU_FORESTER_2022" = [nan, 3.0, nan]
"SUBARU_OUTBACK_2023" = [nan, 3.0, nan]
"SUBARU_ASCENT_2023" = [nan, 3.0, nan]

# Toyota LTA also has torque
"TOYOTA_RAV4_TSS2_2023" = [nan, 3.0, nan]

# Tesla angle based controllers
"TESLA_MODEL_3" = [nan, 2.5, nan]
"TESLA_MODEL_Y" = [nan, 2.5, nan]
"TESLA_MODEL_X" = [nan, 2.5, nan]

# Guess
"FORD_BRONCO_SPORT_MK1" = [nan, 1.5, nan]
"FORD_ESCAPE_MK4" = [nan, 1.5, nan]
"FORD_ESCAPE_MK4_5" = [nan, 1.5, nan]
"FORD_EXPLORER_MK6" = [nan, 1.5, nan]
"FORD_EXPEDITION_MK4" = [nan, 1.5, nan]
"FORD_F_150_MK14" = [nan, 1.5, nan]
"FORD_FOCUS_MK4" = [nan, 1.5, nan]
"FORD_MAVERICK_MK1" = [nan, 1.5, nan]
"FORD_F_150_LIGHTNING_MK1" = [nan, 1.5, nan]
"FORD_MUSTANG_MACH_E_MK1" = [nan, 1.5, nan]
"FORD_RANGER_MK2" = [nan, 1.5, nan]
###

# No steering wheel
"COMMA_BODY" = [nan, 1000, nan]

# Totally new cars
"RAM_1500_5TH_GEN" = [2.0, 2.0, 0.05]
"RAM_HD_5TH_GEN" = [1.4, 1.4, 0.05]
"SUBARU_OUTBACK" = [2.0, 1.5, 0.2]
"CADILLAC_ESCALADE" = [1.899999976158142, 1.842270016670227, 0.1120000034570694]
"CADILLAC_ESCALADE_ESV_2019" = [1.15, 1.3, 0.2]
"CADILLAC_XT4" = [1.45, 1.6, 0.2]
"CHEVROLET_BOLT_EUV" = [1.0, 2.0, 0.175]
"CHEVROLET_SILVERADO" = [1.9, 1.9, 0.112]
"CHEVROLET_TRAILBLAZER" = [1.33, 1.9, 0.16]
"CHEVROLET_TRAVERSE" = [1.33, 1.33, 0.18]
"CHEVROLET_EQUINOX" = [2.5, 2.5, 0.05]
"CHEVROLET_VOLT_2019" = [1.4, 1.4, 0.16]
"VOLKSWAGEN_CADDY_MK3" = [1.2, 1.2, 0.1]
"VOLKSWAGEN_PASSAT_NMS" = [2.5, 2.5, 0.1]
"VOLKSWAGEN_SHARAN_MK2" = [2.5, 2.5, 0.1]
"HYUNDAI_SANTA_CRUZ_1ST_GEN" = [2.7, 2.7, 0.1]
"KIA_SPORTAGE_5TH_GEN" = [2.6, 2.6, 0.1]
"GENESIS_GV70_1ST_GEN" = [2.42, 2.42, 0.1]
"GENESIS_GV60_EV_1ST_GEN" = [2.5, 2.5, 0.1]
"GMC_YUKON" = [1.2, 2.5, 0.26]
"KIA_SORENTO_4TH_GEN" = [2.5, 2.5, 0.1]
"KIA_SORENTO_HEV_4TH_GEN" = [2.5, 2.5, 0.1]
"KIA_NIRO_HEV_2ND_GEN" = [2.42, 2.5, 0.12]
"KIA_NIRO_EV_2ND_GEN" = [2.05, 2.5, 0.14]
"GENESIS_GV80" = [2.5, 2.5, 0.1]
"KIA_CARNIVAL_4TH_GEN" = [1.75, 1.75, 0.15]
"GMC_ACADIA" = [1.6, 1.6, 0.2]
"LEXUS_IS_TSS2" = [2.0, 2.0, 0.1]
"HYUNDAI_KONA_EV_2ND_GEN" = [2.5, 2.5, 0.1]
"HYUNDAI_IONIQ_6" = [2.5, 2.5, 0.005]
"HYUNDAI_AZERA_6TH_GEN" = [1.8, 1.8, 0.1]
"HYUNDAI_AZERA_HEV_6TH_GEN" = [1.8, 1.8, 0.1]
"KIA_K8_HEV_1ST_GEN" = [2.5, 2.5, 0.1]
"HYUNDAI_CUSTIN_1ST_GEN" = [2.5, 2.5, 0.1]
"LEXUS_GS_F" = [2.5, 2.5, 0.08]
"HYUNDAI_STARIA_4TH_GEN" = [1.8, 2.0, 0.15]
"GENESIS_GV70_ELECTRIFIED_1ST_GEN" = [1.9, 1.9, 0.09]
"GENESIS_G80_2ND_GEN_FL" = [2.5819356441497803, 2.5, 0.11244568973779678]
# Note that some Rivians achieve significantly less lateral acceleration than this
"RIVIAN_R1_GEN1" = [2.8, 2.5, 0.07]
"HYUNDAI_NEXO_1ST_GEN" = [2.5, 2.5, 0.1]
<<<<<<< HEAD
"HYUNDAI_KONA_2ND_GEN" = [2.5, 2.5, 0.1]
"HYUNDAI_KONA_HEV_2ND_GEN" = [2.5, 2.5, 0.1]
"KIA_SORENTO_2024" = [2.5, 2.5, 0.1]
"KIA_K5_2025" = [2.5, 2.5, 0.1]
"KIA_K4_2025" = [2.5, 2.5, 0.1]
"HYUNDAI_SANTA_CRUZ_2025" = [2.5, 2.5, 0.1]
=======
"HONDA_ACCORD_11G" = [1.35, 1.35, 0.17]
>>>>>>> cea3fb69

# Dashcam or fallback configured as ideal car
"MOCK" = [10.0, 10, 0.0]

# Manually checked
"HONDA_CIVIC_2022" = [2.5, 1.2, 0.15]
"HONDA_HRV_3G" = [2.5, 1.2, 0.2]
"HONDA_PILOT_4G" = [1.0, 1.0, 0.2]<|MERGE_RESOLUTION|>--- conflicted
+++ resolved
@@ -79,16 +79,13 @@
 # Note that some Rivians achieve significantly less lateral acceleration than this
 "RIVIAN_R1_GEN1" = [2.8, 2.5, 0.07]
 "HYUNDAI_NEXO_1ST_GEN" = [2.5, 2.5, 0.1]
-<<<<<<< HEAD
 "HYUNDAI_KONA_2ND_GEN" = [2.5, 2.5, 0.1]
 "HYUNDAI_KONA_HEV_2ND_GEN" = [2.5, 2.5, 0.1]
 "KIA_SORENTO_2024" = [2.5, 2.5, 0.1]
 "KIA_K5_2025" = [2.5, 2.5, 0.1]
 "KIA_K4_2025" = [2.5, 2.5, 0.1]
 "HYUNDAI_SANTA_CRUZ_2025" = [2.5, 2.5, 0.1]
-=======
 "HONDA_ACCORD_11G" = [1.35, 1.35, 0.17]
->>>>>>> cea3fb69
 
 # Dashcam or fallback configured as ideal car
 "MOCK" = [10.0, 10, 0.0]
