legend = ["LAT_ACCEL_FACTOR", "MAX_LAT_ACCEL_MEASURED", "FRICTION"]
### angle control
# Nissan appears to have torque
"NISSAN_XTRAIL" = [nan, 1.5, nan]
"NISSAN_ALTIMA" = [nan, 1.5, nan]
"NISSAN_LEAF_IC" = [nan, 1.5, nan]
"NISSAN_LEAF" = [nan, 1.5, nan]
"NISSAN_ROGUE" = [nan, 1.5, nan]

# PSA angle based controllers
"PSA_PEUGEOT_208" = [nan, 2.0, nan]

# New subarus angle based controllers
"SUBARU_FORESTER_2022" = [nan, 3.0, nan]
"SUBARU_OUTBACK_2023" = [nan, 3.0, nan]
"SUBARU_ASCENT_2023" = [nan, 3.0, nan]

# Toyota LTA also has torque
"TOYOTA_RAV4_TSS2_2023" = [nan, 3.0, nan]

# Tesla angle based controllers
"TESLA_MODEL_3" = [nan, 2.5, nan]
"TESLA_MODEL_Y" = [nan, 2.5, nan]
"TESLA_MODEL_X" = [nan, 2.5, nan]

# Guess
"FORD_BRONCO_SPORT_MK1" = [nan, 1.5, nan]
"FORD_ESCAPE_MK4" = [nan, 1.5, nan]
"FORD_ESCAPE_MK4_5" = [nan, 1.5, nan]
"FORD_EXPLORER_MK6" = [nan, 1.5, nan]
"FORD_EXPEDITION_MK4" = [nan, 1.5, nan]
"FORD_F_150_MK14" = [nan, 1.5, nan]
"FORD_FOCUS_MK4" = [nan, 1.5, nan]
"FORD_MAVERICK_MK1" = [nan, 1.5, nan]
"FORD_F_150_LIGHTNING_MK1" = [nan, 1.5, nan]
"FORD_MUSTANG_MACH_E_MK1" = [nan, 1.5, nan]
"FORD_RANGER_MK2" = [nan, 1.5, nan]
###

# No steering wheel
"COMMA_BODY" = [nan, 1000, nan]

# Totally new cars
"RAM_1500_5TH_GEN" = [2.0, 2.0, 0.05]
"RAM_HD_5TH_GEN" = [1.4, 1.4, 0.05]
"SUBARU_OUTBACK" = [2.0, 1.5, 0.2]
"CADILLAC_ESCALADE" = [1.899999976158142, 1.842270016670227, 0.1120000034570694]
"CADILLAC_ESCALADE_ESV_2019" = [1.15, 1.3, 0.2]
"CADILLAC_XT4" = [1.45, 1.6, 0.2]
"CHEVROLET_BOLT_EUV" = [1.0, 2.0, 0.175]
"CHEVROLET_SILVERADO" = [1.9, 1.9, 0.112]
"CHEVROLET_TRAILBLAZER" = [1.33, 1.9, 0.16]
"CHEVROLET_TRAVERSE" = [1.33, 1.33, 0.18]
"CHEVROLET_EQUINOX" = [2.5, 2.5, 0.05]
"CHEVROLET_VOLT_2019" = [1.4, 1.4, 0.16]
"VOLKSWAGEN_CADDY_MK3" = [1.2, 1.2, 0.1]
"VOLKSWAGEN_PASSAT_NMS" = [2.5, 2.5, 0.1]
"VOLKSWAGEN_SHARAN_MK2" = [2.5, 2.5, 0.1]
"HYUNDAI_SANTA_CRUZ_1ST_GEN" = [2.7, 2.7, 0.1]
"KIA_SPORTAGE_5TH_GEN" = [2.6, 2.6, 0.1]
"GENESIS_GV70_1ST_GEN" = [2.42, 2.42, 0.1]
"GENESIS_GV60_EV_1ST_GEN" = [2.5, 2.5, 0.1]
"GMC_YUKON" = [1.2, 2.5, 0.26]
"KIA_SORENTO_4TH_GEN" = [2.5, 2.5, 0.1]
"KIA_SORENTO_HEV_4TH_GEN" = [2.5, 2.5, 0.1]
"KIA_NIRO_HEV_2ND_GEN" = [2.42, 2.5, 0.12]
"KIA_NIRO_EV_2ND_GEN" = [2.05, 2.5, 0.14]
"GENESIS_GV80" = [2.5, 2.5, 0.1]
"KIA_CARNIVAL_4TH_GEN" = [1.75, 1.75, 0.15]
"GMC_ACADIA" = [1.6, 1.6, 0.2]
"LEXUS_IS_TSS2" = [2.0, 2.0, 0.1]
"HYUNDAI_KONA_EV_2ND_GEN" = [2.5, 2.5, 0.1]
"HYUNDAI_IONIQ_6" = [2.5, 2.5, 0.005]
"HYUNDAI_AZERA_6TH_GEN" = [1.8, 1.8, 0.1]
"HYUNDAI_AZERA_HEV_6TH_GEN" = [1.8, 1.8, 0.1]
"KIA_K8_HEV_1ST_GEN" = [2.5, 2.5, 0.1]
"HYUNDAI_CUSTIN_1ST_GEN" = [2.5, 2.5, 0.1]
"LEXUS_GS_F" = [2.5, 2.5, 0.08]
"HYUNDAI_STARIA_4TH_GEN" = [1.8, 2.0, 0.15]
"GENESIS_GV70_ELECTRIFIED_1ST_GEN" = [1.9, 1.9, 0.09]
"GENESIS_G80_2ND_GEN_FL" = [2.5819356441497803, 2.5, 0.11244568973779678]
# Note that some Rivians achieve significantly less lateral acceleration than this
"RIVIAN_R1_GEN1" = [2.8, 2.5, 0.07]
"HYUNDAI_NEXO_1ST_GEN" = [2.5, 2.5, 0.1]
"HONDA_ACCORD_11G" = [1.35, 1.35, 0.17]
"HONDA_PILOT_4G" = [1.25, 1.25, 0.21]
"ACURA_MDX_4G_MMR" = [1.25, 1.25, 0.15]
"HONDA_CRV_6G" = [1.3, 1.3, 0.2]
"HONDA_CITY_7G" = [1.2, 1.2, 0.23]
"HONDA_ODYSSEY_5G_MMR" = [0.9, 0.9, 0.2]
"HONDA_NBOX_2G" = [1.2, 1.2, 0.2]
"HYUNDAI_KONA_2ND_GEN" = [2.5, 2.5, 0.1]
"HYUNDAI_KONA_HEV_2ND_GEN" = [2.5, 2.5, 0.1]
"KIA_SORENTO_2024" = [2.5, 2.5, 0.1]
"KIA_K5_2025" = [2.5, 2.5, 0.1]
"KIA_K4_2025" = [2.5, 2.5, 0.1]
"HYUNDAI_SANTA_CRUZ_2025" = [2.5, 2.5, 0.1]
<<<<<<< HEAD
=======
"KIA_SPORTAGE_2026" = [2.5, 2.5, 0.1]
>>>>>>> 849e851e
"HYUNDAI_IONIQ_5_N" = [2.5, 2.5, 0.1]

# Dashcam or fallback configured as ideal car
"MOCK" = [10.0, 10, 0.0]

# Manually checked
"HONDA_CIVIC_2022" = [2.5, 1.2, 0.15]
"HONDA_HRV_3G" = [2.5, 1.2, 0.2]<|MERGE_RESOLUTION|>--- conflicted
+++ resolved
@@ -95,10 +95,7 @@
 "KIA_K5_2025" = [2.5, 2.5, 0.1]
 "KIA_K4_2025" = [2.5, 2.5, 0.1]
 "HYUNDAI_SANTA_CRUZ_2025" = [2.5, 2.5, 0.1]
-<<<<<<< HEAD
-=======
 "KIA_SPORTAGE_2026" = [2.5, 2.5, 0.1]
->>>>>>> 849e851e
 "HYUNDAI_IONIQ_5_N" = [2.5, 2.5, 0.1]
 
 # Dashcam or fallback configured as ideal car
