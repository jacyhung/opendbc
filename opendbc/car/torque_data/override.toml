--- conflicted
+++ resolved
@@ -87,7 +87,8 @@
 "ACURA_MDX_4G_MMR" = [1.25, 1.25, 0.15]
 "HONDA_CRV_6G" = [1.3, 1.3, 0.2]
 "HONDA_CITY_7G" = [1.2, 1.2, 0.23]
-<<<<<<< HEAD
+"HONDA_ODYSSEY_5G_MMR" = [0.9, 0.9, 0.2]
+"HONDA_NBOX_2G" = [1.2, 1.2, 0.2]
 "HYUNDAI_KONA_2ND_GEN" = [2.5, 2.5, 0.1]
 "HYUNDAI_KONA_HEV_2ND_GEN" = [2.5, 2.5, 0.1]
 "KIA_SORENTO_2024" = [2.5, 2.5, 0.1]
@@ -95,10 +96,6 @@
 "KIA_K4_2025" = [2.5, 2.5, 0.1]
 "HYUNDAI_SANTA_CRUZ_2025" = [2.5, 2.5, 0.1]
 "HYUNDAI_IONIQ_5_N" = [2.5, 2.5, 0.1]
-=======
-"HONDA_ODYSSEY_5G_MMR" = [0.9, 0.9, 0.2]
-"HONDA_NBOX_2G" = [1.2, 1.2, 0.2]
->>>>>>> 189dc3f7
 
 # Dashcam or fallback configured as ideal car
 "MOCK" = [10.0, 10, 0.0]
